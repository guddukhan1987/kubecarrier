/*
Copyright 2019 The KubeCarrier Authors.

Licensed under the Apache License, Version 2.0 (the "License");
you may not use this file except in compliance with the License.
You may obtain a copy of the License at

    http://www.apache.org/licenses/LICENSE-2.0

Unless required by applicable law or agreed to in writing, software
distributed under the License is distributed on an "AS IS" BASIS,
WITHOUT WARRANTIES OR CONDITIONS OF ANY KIND, either express or implied.
See the License for the specific language governing permissions and
limitations under the License.
*/

package scenarios

import (
	"context"
	"strings"
	"testing"
	"time"

	"github.com/stretchr/testify/assert"
	"github.com/stretchr/testify/require"
	rbacv1 "k8s.io/api/rbac/v1"
	apiextensionsv1 "k8s.io/apiextensions-apiserver/pkg/apis/apiextensions/v1"
	metav1 "k8s.io/apimachinery/pkg/apis/meta/v1"
	"k8s.io/apimachinery/pkg/apis/meta/v1/unstructured"
	"k8s.io/apimachinery/pkg/runtime/schema"
	"k8s.io/apimachinery/pkg/types"
	"k8s.io/client-go/rest"
	"sigs.k8s.io/controller-runtime/pkg/client"

	catalogv1alpha1 "github.com/kubermatic/kubecarrier/pkg/apis/catalog/v1alpha1"
	corev1alpha1 "github.com/kubermatic/kubecarrier/pkg/apis/core/v1alpha1"
	fakev1 "github.com/kubermatic/kubecarrier/pkg/apis/fake/v1"
	"github.com/kubermatic/kubecarrier/pkg/testutil"
)

func newSimpleScenario(f *testutil.Framework) func(t *testing.T) {
	return func(t *testing.T) {
		// Setup
		ctx, cancel := context.WithCancel(context.Background())
		t.Cleanup(cancel)

		managementClient, err := f.ManagementClient(t)
		require.NoError(t, err, "creating management client")
		t.Cleanup(managementClient.CleanUpFunc(ctx))

		serviceClient, err := f.ServiceClient(t)
		require.NoError(t, err, "creating service client")
		t.Cleanup(serviceClient.CleanUpFunc(ctx))
		testName := strings.Replace(strings.ToLower(t.Name()), "/", "-", -1)

		// Creating account
		t.Log("===== creating necessary accounts =====")
		var (
			tenantUser   = testName + "-tenant"
			providerUser = testName + "-provider"
		)
		tenantAccount := f.NewTenantAccount(testName, rbacv1.Subject{
			Kind:     rbacv1.UserKind,
			APIGroup: "rbac.authorization.k8s.io",
			Name:     tenantUser,
		})
		provider := f.NewProviderAccount(testName, rbacv1.Subject{
			Kind:     rbacv1.UserKind,
			APIGroup: "rbac.authorization.k8s.io",
			Name:     providerUser,
		})

		require.NoError(t, managementClient.Create(ctx, tenantAccount), "creating tenant error")
		require.NoError(t, managementClient.Create(ctx, provider), "creating provider error")
		require.NoError(t, testutil.WaitUntilReady(ctx, managementClient, tenantAccount))
		require.NoError(t, testutil.WaitUntilReady(ctx, managementClient, provider))
		require.NotEmpty(t, tenantAccount.Status.Namespace.Name)
		require.NotEmpty(t, provider.Status.Namespace.Name)

		t.Log("===== checking tenant =====")
		tenant := &catalogv1alpha1.Tenant{
			ObjectMeta: metav1.ObjectMeta{
				Name:      tenantAccount.Name,
				Namespace: provider.Status.Namespace.Name,
			},
		}
		require.NoError(t, testutil.WaitUntilFound(ctx, managementClient, tenant))

		t.Log("===== creating service cluster =====")
		serviceCluster := f.SetupServiceCluster(ctx, managementClient, t, "eu-east-1", provider)

		baseCRD := &apiextensionsv1.CustomResourceDefinition{
			ObjectMeta: metav1.ObjectMeta{
				Name: "dbs.fake.kubecarrier.io",
			},
		}
		require.NoError(t, serviceClient.Get(ctx, types.NamespacedName{
			Name: baseCRD.Name,
		}, baseCRD), "getting fake DB crd in service cluster")

		catalogEntrySet := &catalogv1alpha1.CatalogEntrySet{
			ObjectMeta: metav1.ObjectMeta{
				Name:      testName,
				Namespace: provider.Status.Namespace.Name,
			},
			Spec: catalogv1alpha1.CatalogEntrySetSpec{
				Metadata: catalogv1alpha1.CatalogEntrySetMetadata{
<<<<<<< HEAD
					CommonMetadata: catalogv1alpha1.CommonMetadata{
						DisplayName:      "CouchDB",
						ShortDescription: "small database living near Tegel airport",
					},
=======
					DisplayName: "FakeDB",
					Description: "small database living near Tegel airport",
>>>>>>> 677d2b35
				},
				Derive: &catalogv1alpha1.DerivedConfig{
					KindOverride: "DB",
					Expose: []catalogv1alpha1.VersionExposeConfig{
						{
							Versions: []string{
								"v1",
							},
							Fields: []catalogv1alpha1.FieldPath{
								{JSONPath: ".spec.databaseName"},
								{JSONPath: ".spec.databaseUser"},
								{JSONPath: ".spec.config.create"},
								{JSONPath: ".status.observedGeneration"},
							},
						},
					},
				},
				Discover: catalogv1alpha1.CustomResourceDiscoverySetConfig{
					CRD: catalogv1alpha1.ObjectReference{
						Name: baseCRD.Name,
					},
					ServiceClusterSelector: metav1.LabelSelector{},
					KindOverride:           "DBInternal",
					WebhookStrategy:        corev1alpha1.WebhookStrategyTypeServiceCluster,
				},
			},
		}
		require.NoError(t, managementClient.Create(ctx, catalogEntrySet))
		require.NoError(t, testutil.WaitUntilReady(ctx, managementClient, catalogEntrySet, testutil.WithTimeout(time.Minute)))

		internalCRD := &apiextensionsv1.CustomResourceDefinition{}
		require.NoError(t, managementClient.Get(ctx, types.NamespacedName{
			Name: strings.Join([]string{"dbinternals", serviceCluster.Name, provider.Name}, "."),
		}, internalCRD))
		externalCRD := &apiextensionsv1.CustomResourceDefinition{}
		require.NoError(t, managementClient.Get(ctx, types.NamespacedName{
			Name: strings.Join([]string{"dbs", serviceCluster.Name, provider.Name}, "."),
		}, externalCRD))

		catalog := &catalogv1alpha1.Catalog{
			ObjectMeta: metav1.ObjectMeta{
				Name:      "default",
				Namespace: provider.Status.Namespace.Name,
			},
			Spec: catalogv1alpha1.CatalogSpec{
				CatalogEntrySelector: &metav1.LabelSelector{},
				TenantSelector:       &metav1.LabelSelector{},
			},
		}
		require.NoError(t, managementClient.Create(ctx, catalog))
		require.NoError(t, testutil.WaitUntilReady(ctx, managementClient, catalog))

		tenantClient, err := f.ManagementClient(t, func(config *rest.Config) error {
			config.Impersonate = rest.ImpersonationConfig{
				UserName: tenantUser,
			}
			return nil
		})
		require.NoError(t, err)
		t.Cleanup(tenantClient.CleanUpFunc(ctx))

		providerClient, err := f.ManagementClient(t, func(config *rest.Config) error {
			config.Impersonate = rest.ImpersonationConfig{
				UserName: providerUser,
			}
			return nil
		})
		require.NoError(t, err)
		t.Cleanup(providerClient.CleanUpFunc(ctx))
		{
			offeringList := &catalogv1alpha1.OfferingList{}
			require.NoError(t, tenantClient.List(ctx, offeringList, client.InNamespace(tenantAccount.Status.Namespace.Name)))
			assert.NotEmpty(t, offeringList.Items, "no offerings found")
			for _, it := range offeringList.Items {
				t.Logf("tenant %s has offerring %s", tenantAccount.Name, it.Name)
			}
			offering := &catalogv1alpha1.Offering{}
			if assert.NoError(t, tenantClient.Get(ctx, types.NamespacedName{
				Namespace: tenantAccount.Status.Namespace.Name,
				Name:      strings.Join([]string{"dbs", serviceCluster.Name, provider.Name}, "."),
			}, offering), "tenant %s doesn't have the required offering", tenantAccount.Name) {
				assert.Equal(t, externalCRD.Name, offering.Spec.CRD.Name)
				externalObj := &unstructured.Unstructured{}
				externalObj.SetGroupVersionKind(schema.GroupVersionKind{
					Group:   offering.Spec.CRD.APIGroup,
					Version: offering.Spec.CRD.Versions[0].Name,
					Kind:    offering.Spec.CRD.Kind,
				})
				externalObj.SetNamespace(tenantAccount.Status.Namespace.Name)
				externalObj.SetName("db1")
				externalObj.Object["spec"] = map[string]interface{}{
					"databaseName": "fakeDB",
					"databaseUser": "user",
					"config": map[string]interface{}{
						"create": "Enabled",
					},
				}
				require.NoError(t, tenantClient.Create(ctx, externalObj))

				t.Log("checking internal object existance")
				internalObj := &unstructured.Unstructured{}
				internalObj.SetGroupVersionKind(schema.GroupVersionKind{
					Group:   internalCRD.Spec.Group,
					Version: internalCRD.Spec.Versions[0].Name,
					Kind:    internalCRD.Spec.Names.Kind,
				})
				internalObj.SetNamespace(tenantAccount.Status.Namespace.Name)
				internalObj.SetName(externalObj.GetName())
				assert.NoError(t,
					testutil.WaitUntilFound(ctx, providerClient, internalObj, testutil.WithTimeout(15*time.Second)),
					"cannot find the CRD on the service cluster within the time limit",
				)

				sca := &corev1alpha1.ServiceClusterAssignment{}
				require.NoError(t, managementClient.Get(ctx, types.NamespacedName{
					Namespace: provider.Status.Namespace.Name,
					Name:      tenantAccount.Name + "." + serviceCluster.Name,
				}, sca))

				t.Log("checking service cluster object")
				// a object on the service cluster should have been created
				svcObj := &fakev1.DB{
					ObjectMeta: metav1.ObjectMeta{
						Name:      externalObj.GetName(),
						Namespace: sca.Status.ServiceClusterNamespace.Name,
					},
				}
				require.NoError(t, testutil.WaitUntilFound(ctx, serviceClient, svcObj), "cannot find the CRD on the service cluster within the time limit")
				assert.NoError(t, testutil.DeleteAndWaitUntilNotFound(ctx, tenantClient, externalObj))
				assert.NoError(t, testutil.WaitUntilNotFound(ctx, serviceClient, svcObj))
			}

			providerList := &catalogv1alpha1.ProviderList{}
			require.NoError(t, tenantClient.List(ctx, providerList, client.InNamespace(tenantAccount.Status.Namespace.Name)))
			assert.NotEmpty(t, providerList.Items, "no offerings found")
			for _, it := range providerList.Items {
				t.Logf("tenant %s has provider %s", tenantAccount.Name, it.Name)
			}
		}

		{

			tenantList := &catalogv1alpha1.TenantList{}
			require.NoError(t, providerClient.List(ctx, tenantList, client.InNamespace(provider.Status.Namespace.Name)))
			assert.NotEmpty(t, tenantList.Items, "no tenants found")
			var tenantFound bool
			for _, it := range tenantList.Items {
				t.Logf("provider %s has tenant %s", provider.Name, it.Name)
				if it.Name == tenantAccount.Name {
					tenantFound = true
				}
			}
			assert.True(t, tenantFound, "cannot find tenant %s for the provider %s", tenantAccount.Name, provider.Name)
		}
	}
}<|MERGE_RESOLUTION|>--- conflicted
+++ resolved
@@ -106,15 +106,10 @@
 			},
 			Spec: catalogv1alpha1.CatalogEntrySetSpec{
 				Metadata: catalogv1alpha1.CatalogEntrySetMetadata{
-<<<<<<< HEAD
 					CommonMetadata: catalogv1alpha1.CommonMetadata{
-						DisplayName:      "CouchDB",
+						DisplayName:      "FakeDB",
 						ShortDescription: "small database living near Tegel airport",
 					},
-=======
-					DisplayName: "FakeDB",
-					Description: "small database living near Tegel airport",
->>>>>>> 677d2b35
 				},
 				Derive: &catalogv1alpha1.DerivedConfig{
 					KindOverride: "DB",
