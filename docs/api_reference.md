# KubeCarrier - API Reference

The KubeCarrier API is implemented as a extension of the [Kubernetes API](https://kubernetes.io/docs/reference/using-api/api-overview/) as `CustomResourceDefinitions`.
All available objects and their usage are described below.

The API consists of multiple API groups:
* [kubecarrier.io](#core) - Core
* [catalog.kubecarrier.io](#catalog) - Catalog
* [operator.kubecarrier.io](#operator) - Operator

## Core

The core `kubecarrier.io` API group contains the basic buildings blocks of KubeCarrier and objects to setup cross-cluster management of resources.

* [CustomResourceDiscovery.kubecarrier.io/v1alpha1](#customresourcediscovery.kubecarrier.io/v1alpha1)
* [CustomResourceDiscoveryCondition.kubecarrier.io/v1alpha1](#customresourcediscoverycondition.kubecarrier.io/v1alpha1)
* [CustomResourceDiscoveryList.kubecarrier.io/v1alpha1](#customresourcediscoverylist.kubecarrier.io/v1alpha1)
* [CustomResourceDiscoverySpec.kubecarrier.io/v1alpha1](#customresourcediscoveryspec.kubecarrier.io/v1alpha1)
* [CustomResourceDiscoveryStatus.kubecarrier.io/v1alpha1](#customresourcediscoverystatus.kubecarrier.io/v1alpha1)
* [CustomResourceDiscoverySet.kubecarrier.io/v1alpha1](#customresourcediscoveryset.kubecarrier.io/v1alpha1)
* [CustomResourceDiscoverySetCRDReference.kubecarrier.io/v1alpha1](#customresourcediscoverysetcrdreference.kubecarrier.io/v1alpha1)
* [CustomResourceDiscoverySetCondition.kubecarrier.io/v1alpha1](#customresourcediscoverysetcondition.kubecarrier.io/v1alpha1)
* [CustomResourceDiscoverySetList.kubecarrier.io/v1alpha1](#customresourcediscoverysetlist.kubecarrier.io/v1alpha1)
* [CustomResourceDiscoverySetSpec.kubecarrier.io/v1alpha1](#customresourcediscoverysetspec.kubecarrier.io/v1alpha1)
* [CustomResourceDiscoverySetStatus.kubecarrier.io/v1alpha1](#customresourcediscoverysetstatus.kubecarrier.io/v1alpha1)
* [ServiceCluster.kubecarrier.io/v1alpha1](#servicecluster.kubecarrier.io/v1alpha1)
* [ServiceClusterCondition.kubecarrier.io/v1alpha1](#serviceclustercondition.kubecarrier.io/v1alpha1)
* [ServiceClusterList.kubecarrier.io/v1alpha1](#serviceclusterlist.kubecarrier.io/v1alpha1)
* [ServiceClusterMetadata.kubecarrier.io/v1alpha1](#serviceclustermetadata.kubecarrier.io/v1alpha1)
* [ServiceClusterSpec.kubecarrier.io/v1alpha1](#serviceclusterspec.kubecarrier.io/v1alpha1)
* [ServiceClusterStatus.kubecarrier.io/v1alpha1](#serviceclusterstatus.kubecarrier.io/v1alpha1)
* [ServiceClusterAssignment.kubecarrier.io/v1alpha1](#serviceclusterassignment.kubecarrier.io/v1alpha1)
* [ServiceClusterAssignmentCondition.kubecarrier.io/v1alpha1](#serviceclusterassignmentcondition.kubecarrier.io/v1alpha1)
* [ServiceClusterAssignmentList.kubecarrier.io/v1alpha1](#serviceclusterassignmentlist.kubecarrier.io/v1alpha1)
* [ServiceClusterAssignmentSpec.kubecarrier.io/v1alpha1](#serviceclusterassignmentspec.kubecarrier.io/v1alpha1)
* [ServiceClusterAssignmentStatus.kubecarrier.io/v1alpha1](#serviceclusterassignmentstatus.kubecarrier.io/v1alpha1)
* [ObjectReference.kubecarrier.io/v1alpha1](#objectreference.kubecarrier.io/v1alpha1)

### CustomResourceDiscovery.kubecarrier.io/v1alpha1

CustomResourceDiscovery tells KubeCarrier to discover a CustomResource from a ServiceCluster, register it in the Management Cluster and start a new process to reconcile instances of this CRD.

New instances of the CRD will be reconciled by creating a matching instance in the ServiceCluster. Each Namespace in the Managment Cluster needs a ServiceClusterAssignment object, mapping it to a Namespace in the ServiceCluster.

A CustomResourceDiscovery instance will be ready, if the CustomResource was found in the ServiceCluster and a clone of it is established in the Management Cluster. Deleting the instance will also remove the CRD and all instances of it.

**Example**
```yaml
apiVersion: kubecarrier.io/v1alpha1
kind: CustomResourceDiscovery
metadata:
  name: couchdb.eu-west-1
spec:
  crd:
    name: couchdbs.couchdb.io
  serviceCluster:
    name: eu-west-1
```

| Field | Description | Scheme | Required |
| ----- | ----------- | ------ | -------- |
| metadata |  | [metav1.ObjectMeta](https://kubernetes.io/docs/reference/generated/kubernetes-api/v1.14/#objectmeta-v1-meta) | false |
| spec |  | kubecarrier.io/v1alpha1.CustomResourceDiscoverySpec | false |
| status |  | kubecarrier.io/v1alpha1.CustomResourceDiscoveryStatus | false |

[Back to Group](#core)

### CustomResourceDiscoveryCondition.kubecarrier.io/v1alpha1

CustomResourceDiscoveryCondition contains details of the current state of this CustomResourceDiscovery.

| Field | Description | Scheme | Required |
| ----- | ----------- | ------ | -------- |
| lastTransitionTime | LastTransitionTime is the last time the condition transit from one status to another. | metav1.Time | true |
| message | Message is the human readable message indicating details about last transition. | string | true |
| reason | Reason is the (brief) reason for the condition's last transition. | string | true |
| status | Status of the condition, one of ('True', 'False', 'Unknown'). | kubecarrier.io/v1alpha1.ConditionStatus | true |
| type | Type of the condition, currently ('Ready'). | kubecarrier.io/v1alpha1.CustomResourceDiscoveryConditionType | true |

[Back to Group](#core)

### CustomResourceDiscoveryList.kubecarrier.io/v1alpha1

CustomResourceDiscoveryList is a list of CustomResourceDiscovery.

| Field | Description | Scheme | Required |
| ----- | ----------- | ------ | -------- |
| metadata |  | [metav1.ListMeta](https://kubernetes.io/docs/reference/generated/kubernetes-api/v1.14/#listmeta-v1-meta) | false |
| items |  | []kubecarrier.io/v1alpha1.CustomResourceDiscovery | true |

[Back to Group](#core)

### CustomResourceDiscoverySpec.kubecarrier.io/v1alpha1

CustomResourceDiscoverySpec describes the desired state of a CustomResourceDiscovery.

| Field | Description | Scheme | Required |
| ----- | ----------- | ------ | -------- |
| crd | CRD references a CustomResourceDefinition within the ServiceCluster. | kubecarrier.io/v1alpha1.ObjectReference | true |
| serviceCluster | ServiceCluster references a ServiceCluster to search the CustomResourceDefinition on. | kubecarrier.io/v1alpha1.ObjectReference | true |
| kindOverride | KindOverride overrides the kind of the discovered CRD. | string | false |
| webhookStrategy | WebhookStrategy configs the webhook of the CRD which is registered in the management cluster by this CustomResourceDiscovery. There are two possible values for this configuration {None (by default), ServiceCluster} None (by default): Webhook will only check if there is an available ServiceClusterAssignment in the current Namespace. ServiceCluster: Webhook will call webhooks of the CRD in the ServiceCluster with dry-run flag. | kubecarrier.io/v1alpha1.WebhookStrategyType | false |

[Back to Group](#core)

### CustomResourceDiscoveryStatus.kubecarrier.io/v1alpha1

CustomResourceDiscoveryStatus represents the observed state of a CustomResourceDiscovery.

| Field | Description | Scheme | Required |
| ----- | ----------- | ------ | -------- |
| crd | CRD defines the original CustomResourceDefinition specification from the service cluster. | *apiextensionsv1.CustomResourceDefinition | false |
| managementClusterCRD | ManagementClusterCRD references the CustomResourceDefinition that is created by a CustomResourceDiscovery. | *kubecarrier.io/v1alpha1.ObjectReference | false |
| phase | DEPRECATED. Phase represents the current lifecycle state of this object consider this field DEPRECATED, it will be removed as soon as there is a mechanism to map conditions to a string when printing the property is only present for display purposes, for everything else use conditions | kubecarrier.io/v1alpha1.CustomResourceDiscoveryPhaseType | false |
| conditions | Conditions is a list of all conditions this CustomResourceDiscovery is in. | []kubecarrier.io/v1alpha1.CustomResourceDiscoveryCondition | false |
| observedGeneration | The most recent generation observed by the controller. | kubecarrier.io/v1alpha1.int64 | false |

[Back to Group](#core)

### CustomResourceDiscoverySet.kubecarrier.io/v1alpha1

CustomResourceDiscoverySet manages multiple CustomResourceDiscovery objects for a set of ServiceClusters.

**Example**
```yaml
apiVersion: kubecarrier.io/v1alpha1
kind: CustomResourceDiscoverySet
metadata:
  name: couchdb
spec:
  crd:
    name: couchdbs.couchdb.io
  serviceClusterSelector: {}
```

| Field | Description | Scheme | Required |
| ----- | ----------- | ------ | -------- |
| metadata |  | [metav1.ObjectMeta](https://kubernetes.io/docs/reference/generated/kubernetes-api/v1.14/#objectmeta-v1-meta) | false |
| spec |  | kubecarrier.io/v1alpha1.CustomResourceDiscoverySetSpec | false |
| status |  | kubecarrier.io/v1alpha1.CustomResourceDiscoverySetStatus | false |

[Back to Group](#core)

### CustomResourceDiscoverySetCRDReference.kubecarrier.io/v1alpha1

CustomResourceDiscoverySetCRDReference references a discovered CustomResourceDefinition.

| Field | Description | Scheme | Required |
| ----- | ----------- | ------ | -------- |
| crd |  | kubecarrier.io/v1alpha1.ObjectReference | true |
| serviceCluster |  | kubecarrier.io/v1alpha1.ObjectReference | true |

[Back to Group](#core)

### CustomResourceDiscoverySetCondition.kubecarrier.io/v1alpha1

CustomResourceDiscoverySetCondition contains details for the current condition of this CustomResourceDiscoverySet.

| Field | Description | Scheme | Required |
| ----- | ----------- | ------ | -------- |
| lastTransitionTime | LastTransitionTime is the last time the condition transit from one status to another. | metav1.Time | true |
| message | Message is the human readable message indicating details about last transition. | string | true |
| reason | Reason is the (brief) reason for the condition's last transition. | string | true |
| status | Status of the condition, one of ('True', 'False', 'Unknown'). | kubecarrier.io/v1alpha1.ConditionStatus | true |
| type | Type of the condition, currently ('Ready'). | kubecarrier.io/v1alpha1.CustomResourceDiscoverySetConditionType | true |

[Back to Group](#core)

### CustomResourceDiscoverySetList.kubecarrier.io/v1alpha1

CustomResourceDiscoverySetList is a list of CustomResourceDiscoverySet.

| Field | Description | Scheme | Required |
| ----- | ----------- | ------ | -------- |
| metadata |  | [metav1.ListMeta](https://kubernetes.io/docs/reference/generated/kubernetes-api/v1.14/#listmeta-v1-meta) | false |
| items |  | []kubecarrier.io/v1alpha1.CustomResourceDiscoverySet | true |

[Back to Group](#core)

### CustomResourceDiscoverySetSpec.kubecarrier.io/v1alpha1

CustomResourceDiscoverySetSpec describes the desired state of a CustomResourceDiscoverySet.

| Field | Description | Scheme | Required |
| ----- | ----------- | ------ | -------- |
| crd | CRD references a CustomResourceDefinition within the ServiceCluster. | kubecarrier.io/v1alpha1.ObjectReference | true |
| serviceClusterSelector | ServiceClusterSelector references a set of ServiceClusters to search the CustomResourceDefinition on. | [metav1.LabelSelector](https://kubernetes.io/docs/reference/generated/kubernetes-api/v1.14/#labelselector-v1-meta) | true |
| kindOverride | KindOverride overrides the kind of the discovered CRD. | string | false |
| webhookStrategy | WebhookStrategy configs the webhooks of the CRDs which are registered in the management cluster by this CustomResourceDiscoverySet. There are two possible values for this configuration {None (by default), ServiceCluster} None (by default): Webhook will only check if there is an available ServiceClusterAssignment in the current Namespace. ServiceCluster: Webhook will call webhooks of the CRD in the ServiceCluster with dry-run flag. | kubecarrier.io/v1alpha1.WebhookStrategyType | false |

[Back to Group](#core)

### CustomResourceDiscoverySetStatus.kubecarrier.io/v1alpha1

CustomResourceDiscoverySetStatus represents the observed state of a CustomResourceDiscoverySet.

| Field | Description | Scheme | Required |
| ----- | ----------- | ------ | -------- |
| managementClusterCRDs | ManagementClusterCRDs contains the CRDs information that created by the CustomResourceDiscovery objects of this CustomResourceDiscoverySet. | []kubecarrier.io/v1alpha1.CustomResourceDiscoverySetCRDReference | false |
| phase | DEPRECATED. Phase represents the current lifecycle state of this object consider this field DEPRECATED, it will be removed as soon as there is a mechanism to map conditions to a string when printing the property is only present for display purposes, for everything else use conditions | kubecarrier.io/v1alpha1.CustomResourceDiscoverySetPhaseType | false |
| conditions | Conditions is a list of all conditions this CustomResourceDiscovery is in. | []kubecarrier.io/v1alpha1.CustomResourceDiscoverySetCondition | false |
| observedGeneration | The most recent generation observed by the controller. | kubecarrier.io/v1alpha1.int64 | false |

[Back to Group](#core)

### ServiceCluster.kubecarrier.io/v1alpha1

ServiceCluster represents a Kubernets Cluster registered into KubeCarrier.

**Example**
```yaml
apiVersion: kubecarrier.io/v1alpha1
kind: ServiceCluster
metadata:
  name: eu-west-1
spec:
  metadata:
    displayName: EU West 1
  kubeconfigSecret:
    name: eu-west-1-kubeconfig
```

| Field | Description | Scheme | Required |
| ----- | ----------- | ------ | -------- |
| metadata |  | [metav1.ObjectMeta](https://kubernetes.io/docs/reference/generated/kubernetes-api/v1.14/#objectmeta-v1-meta) | false |
| spec |  | kubecarrier.io/v1alpha1.ServiceClusterSpec | false |
| status |  | kubecarrier.io/v1alpha1.ServiceClusterStatus | false |

[Back to Group](#core)

### ServiceClusterCondition.kubecarrier.io/v1alpha1

ServiceClusterCondition contains details for the current condition of this ServiceCluster.

| Field | Description | Scheme | Required |
| ----- | ----------- | ------ | -------- |
| lastHeartbeatTime | LastHeartbeatTime is the timestamp corresponding to the last update of this condition. | metav1.Time | true |
| lastTransitionTime | LastTransitionTime is the last time the condition transit from one status to another. | metav1.Time | true |
| message | Message is the human readable message indicating details about last transition. | string | true |
| reason | Reason is the (brief) reason for the condition's last transition. | string | true |
| status | Status of the condition, one of ('True', 'False', 'Unknown'). | kubecarrier.io/v1alpha1.ConditionStatus | true |
| type | Type of the condition, currently ('Ready'). | kubecarrier.io/v1alpha1.ServiceClusterConditionType | true |

[Back to Group](#core)

### ServiceClusterList.kubecarrier.io/v1alpha1

ServiceClusterList contains a list of ServiceCluster.

| Field | Description | Scheme | Required |
| ----- | ----------- | ------ | -------- |
| metadata |  | [metav1.ListMeta](https://kubernetes.io/docs/reference/generated/kubernetes-api/v1.14/#listmeta-v1-meta) | false |
| items |  | []kubecarrier.io/v1alpha1.ServiceCluster | true |

[Back to Group](#core)

### ServiceClusterMetadata.kubecarrier.io/v1alpha1

ServiceClusterMetadata describes metadata of the ServiceCluster for the Service Catalog.

| Field | Description | Scheme | Required |
| ----- | ----------- | ------ | -------- |
| displayName | DisplayName is the human-readable name of this ServiceCluster. | string | false |
| description | Description is the human-readable description of this ServiceCluster. | string | false |

[Back to Group](#core)

### ServiceClusterSpec.kubecarrier.io/v1alpha1

ServiceClusterSpec describes the desired state of a ServiceCluster.

| Field | Description | Scheme | Required |
| ----- | ----------- | ------ | -------- |
| metadata | Metadata for display in the Service Catalog. | kubecarrier.io/v1alpha1.ServiceClusterMetadata | false |
| kubeconfigSecret | KubeconfigSecret specifies the Kubeconfig to use when connecting to the ServiceCluster. | kubecarrier.io/v1alpha1.ObjectReference | true |

[Back to Group](#core)

### ServiceClusterStatus.kubecarrier.io/v1alpha1

ServiceClusterStatus represents the observed state of a ServiceCluster.

| Field | Description | Scheme | Required |
| ----- | ----------- | ------ | -------- |
| phase | DEPRECATED. Phase represents the current lifecycle state of this object consider this field DEPRECATED, it will be removed as soon as there is a mechanism to map conditions to a string when printing the property is only present for display purposes, for everything else use conditions | kubecarrier.io/v1alpha1.ServiceClusterPhaseType | false |
| conditions | Conditions is a list of all conditions this ServiceCluster is in. | []kubecarrier.io/v1alpha1.ServiceClusterCondition | false |
| observedGeneration | The most recent generation observed by the controller. | kubecarrier.io/v1alpha1.int64 | false |
| kubernetesVersion | KubernetesVersion of the service cluster API Server | *version.Info | false |

[Back to Group](#core)

### ServiceClusterAssignment.kubecarrier.io/v1alpha1

ServiceClusterAssignment is assigning a Namespace in the Management cluster with a Namespace on the ServiceCluster.

The Namespace in the ServiceCluster will be created automatically and is reported in the instance status.

**Example**
```yaml
apiVersion: kubecarrier.io/v1alpha1
kind: ServiceClusterAssignment
metadata:
  name: example1.eu-west-1
spec:
  serviceCluster:
    name: eu-west-1
  managementNamespace:
    name: example1
```

| Field | Description | Scheme | Required |
| ----- | ----------- | ------ | -------- |
| metadata |  | [metav1.ObjectMeta](https://kubernetes.io/docs/reference/generated/kubernetes-api/v1.14/#objectmeta-v1-meta) | false |
| spec |  | kubecarrier.io/v1alpha1.ServiceClusterAssignmentSpec | false |
| status |  | kubecarrier.io/v1alpha1.ServiceClusterAssignmentStatus | false |

[Back to Group](#core)

### ServiceClusterAssignmentCondition.kubecarrier.io/v1alpha1

ServiceClusterAssignmentCondition contains details for the current condition of this ServiceClusterAssignment.

| Field | Description | Scheme | Required |
| ----- | ----------- | ------ | -------- |
| lastTransitionTime | LastTransitionTime is the last time the condition transit from one status to another. | metav1.Time | true |
| message | Message is the human readable message indicating details about last transition. | string | true |
| reason | Reason is the (brief) reason for the condition's last transition. | string | true |
| status | Status of the condition, one of ('True', 'False', 'Unknown'). | kubecarrier.io/v1alpha1.ConditionStatus | true |
| type | Type of the condition, currently ('Ready'). | kubecarrier.io/v1alpha1.ServiceClusterAssignmentConditionType | true |

[Back to Group](#core)

### ServiceClusterAssignmentList.kubecarrier.io/v1alpha1

ServiceClusterAssignmentList contains a list of ServiceClusterAssignment.

| Field | Description | Scheme | Required |
| ----- | ----------- | ------ | -------- |
| metadata |  | [metav1.ListMeta](https://kubernetes.io/docs/reference/generated/kubernetes-api/v1.14/#listmeta-v1-meta) | false |
| items |  | []kubecarrier.io/v1alpha1.ServiceClusterAssignment | true |

[Back to Group](#core)

### ServiceClusterAssignmentSpec.kubecarrier.io/v1alpha1

ServiceClusterAssignmentSpec describes the desired state of ServiceClusterAssignment.

| Field | Description | Scheme | Required |
| ----- | ----------- | ------ | -------- |
| serviceCluster | References the ServiceCluster. | kubecarrier.io/v1alpha1.ObjectReference | true |
| managementNamespace | References the source namespace in the management cluster. | kubecarrier.io/v1alpha1.ObjectReference | true |

[Back to Group](#core)

### ServiceClusterAssignmentStatus.kubecarrier.io/v1alpha1

ServiceClusterAssignmentStatus represents the observed state of ServiceClusterAssignment.

| Field | Description | Scheme | Required |
| ----- | ----------- | ------ | -------- |
| phase | DEPRECATED. Phase represents the current lifecycle state of this object consider this field DEPRECATED, it will be removed as soon as there is a mechanism to map conditions to a string when printing the property is only present for display purposes, for everything else use conditions | kubecarrier.io/v1alpha1.ServiceClusterAssignmentPhaseType | false |
| conditions | Conditions is a list of all conditions this ServiceClusterAssignment is in. | []kubecarrier.io/v1alpha1.ServiceClusterAssignmentCondition | false |
| observedGeneration | The most recent generation observed by the controller. | kubecarrier.io/v1alpha1.int64 | false |
| serviceClusterNamespace | ServiceClusterNamespace references the Namespace on the ServiceCluster that was assigned. | *kubecarrier.io/v1alpha1.ObjectReference | false |

[Back to Group](#core)

### ObjectReference.kubecarrier.io/v1alpha1

ObjectReference describes the link to another object in the same Namespace.

| Field | Description | Scheme | Required |
| ----- | ----------- | ------ | -------- |
| name |  | string | true |

[Back to Group](#core)
## Catalog

The `catalog.kubecarrier.io` API group contains all objects that are used to setup service catalogs in KubeCarrier.

* [Account.catalog.kubecarrier.io/v1alpha1](#account.catalog.kubecarrier.io/v1alpha1)
* [AccountCondition.catalog.kubecarrier.io/v1alpha1](#accountcondition.catalog.kubecarrier.io/v1alpha1)
* [AccountList.catalog.kubecarrier.io/v1alpha1](#accountlist.catalog.kubecarrier.io/v1alpha1)
* [AccountMetadata.catalog.kubecarrier.io/v1alpha1](#accountmetadata.catalog.kubecarrier.io/v1alpha1)
* [AccountSpec.catalog.kubecarrier.io/v1alpha1](#accountspec.catalog.kubecarrier.io/v1alpha1)
* [AccountStatus.catalog.kubecarrier.io/v1alpha1](#accountstatus.catalog.kubecarrier.io/v1alpha1)
* [Catalog.catalog.kubecarrier.io/v1alpha1](#catalog.catalog.kubecarrier.io/v1alpha1)
* [CatalogCondition.catalog.kubecarrier.io/v1alpha1](#catalogcondition.catalog.kubecarrier.io/v1alpha1)
* [CatalogList.catalog.kubecarrier.io/v1alpha1](#cataloglist.catalog.kubecarrier.io/v1alpha1)
* [CatalogSpec.catalog.kubecarrier.io/v1alpha1](#catalogspec.catalog.kubecarrier.io/v1alpha1)
* [CatalogStatus.catalog.kubecarrier.io/v1alpha1](#catalogstatus.catalog.kubecarrier.io/v1alpha1)
* [CatalogEntry.catalog.kubecarrier.io/v1alpha1](#catalogentry.catalog.kubecarrier.io/v1alpha1)
* [CatalogEntryCondition.catalog.kubecarrier.io/v1alpha1](#catalogentrycondition.catalog.kubecarrier.io/v1alpha1)
* [CatalogEntryList.catalog.kubecarrier.io/v1alpha1](#catalogentrylist.catalog.kubecarrier.io/v1alpha1)
* [CatalogEntryMetadata.catalog.kubecarrier.io/v1alpha1](#catalogentrymetadata.catalog.kubecarrier.io/v1alpha1)
* [CatalogEntrySpec.catalog.kubecarrier.io/v1alpha1](#catalogentryspec.catalog.kubecarrier.io/v1alpha1)
* [CatalogEntryStatus.catalog.kubecarrier.io/v1alpha1](#catalogentrystatus.catalog.kubecarrier.io/v1alpha1)
* [DerivedConfig.catalog.kubecarrier.io/v1alpha1](#derivedconfig.catalog.kubecarrier.io/v1alpha1)
* [CatalogEntrySet.catalog.kubecarrier.io/v1alpha1](#catalogentryset.catalog.kubecarrier.io/v1alpha1)
* [CatalogEntrySetCondition.catalog.kubecarrier.io/v1alpha1](#catalogentrysetcondition.catalog.kubecarrier.io/v1alpha1)
* [CatalogEntrySetList.catalog.kubecarrier.io/v1alpha1](#catalogentrysetlist.catalog.kubecarrier.io/v1alpha1)
* [CatalogEntrySetMetadata.catalog.kubecarrier.io/v1alpha1](#catalogentrysetmetadata.catalog.kubecarrier.io/v1alpha1)
* [CatalogEntrySetSpec.catalog.kubecarrier.io/v1alpha1](#catalogentrysetspec.catalog.kubecarrier.io/v1alpha1)
* [CatalogEntrySetStatus.catalog.kubecarrier.io/v1alpha1](#catalogentrysetstatus.catalog.kubecarrier.io/v1alpha1)
* [CustomResourceDiscoverySetConfig.catalog.kubecarrier.io/v1alpha1](#customresourcediscoverysetconfig.catalog.kubecarrier.io/v1alpha1)
* [CRDInformation.catalog.kubecarrier.io/v1alpha1](#crdinformation.catalog.kubecarrier.io/v1alpha1)
* [CRDVersion.catalog.kubecarrier.io/v1alpha1](#crdversion.catalog.kubecarrier.io/v1alpha1)
* [DerivedCustomResource.catalog.kubecarrier.io/v1alpha1](#derivedcustomresource.catalog.kubecarrier.io/v1alpha1)
* [DerivedCustomResourceCondition.catalog.kubecarrier.io/v1alpha1](#derivedcustomresourcecondition.catalog.kubecarrier.io/v1alpha1)
* [DerivedCustomResourceList.catalog.kubecarrier.io/v1alpha1](#derivedcustomresourcelist.catalog.kubecarrier.io/v1alpha1)
* [DerivedCustomResourceSpec.catalog.kubecarrier.io/v1alpha1](#derivedcustomresourcespec.catalog.kubecarrier.io/v1alpha1)
* [DerivedCustomResourceStatus.catalog.kubecarrier.io/v1alpha1](#derivedcustomresourcestatus.catalog.kubecarrier.io/v1alpha1)
* [FieldPath.catalog.kubecarrier.io/v1alpha1](#fieldpath.catalog.kubecarrier.io/v1alpha1)
* [VersionExposeConfig.catalog.kubecarrier.io/v1alpha1](#versionexposeconfig.catalog.kubecarrier.io/v1alpha1)
* [Offering.catalog.kubecarrier.io/v1alpha1](#offering.catalog.kubecarrier.io/v1alpha1)
* [OfferingList.catalog.kubecarrier.io/v1alpha1](#offeringlist.catalog.kubecarrier.io/v1alpha1)
* [OfferingMetadata.catalog.kubecarrier.io/v1alpha1](#offeringmetadata.catalog.kubecarrier.io/v1alpha1)
* [OfferingSpec.catalog.kubecarrier.io/v1alpha1](#offeringspec.catalog.kubecarrier.io/v1alpha1)
* [Provider.catalog.kubecarrier.io/v1alpha1](#provider.catalog.kubecarrier.io/v1alpha1)
* [ProviderList.catalog.kubecarrier.io/v1alpha1](#providerlist.catalog.kubecarrier.io/v1alpha1)
* [ProviderSpec.catalog.kubecarrier.io/v1alpha1](#providerspec.catalog.kubecarrier.io/v1alpha1)
* [Region.catalog.kubecarrier.io/v1alpha1](#region.catalog.kubecarrier.io/v1alpha1)
* [RegionList.catalog.kubecarrier.io/v1alpha1](#regionlist.catalog.kubecarrier.io/v1alpha1)
* [RegionSpec.catalog.kubecarrier.io/v1alpha1](#regionspec.catalog.kubecarrier.io/v1alpha1)
* [Tenant.catalog.kubecarrier.io/v1alpha1](#tenant.catalog.kubecarrier.io/v1alpha1)
* [TenantList.catalog.kubecarrier.io/v1alpha1](#tenantlist.catalog.kubecarrier.io/v1alpha1)
* [TenantSpec.catalog.kubecarrier.io/v1alpha1](#tenantspec.catalog.kubecarrier.io/v1alpha1)
* [ObjectReference.catalog.kubecarrier.io/v1alpha1](#objectreference.catalog.kubecarrier.io/v1alpha1)

### Account.catalog.kubecarrier.io/v1alpha1

Account represents an actor in KubeCarrier. Depending on it's roles, it can provide services, consume offered services or both.

KubeCarrier creates a new Namespace for each Account. The Account Metadata is exposed to users that are offered services from this Account.

**Example**
```yaml
apiVersion: catalog.kubecarrier.io/v1alpha1
kind: Account
metadata:
  name: team-a
spec:
  metadata:
    displayName: The A Team
    description: In 1972, a crack commando unit was sent to prison by a military court...
  roles:
  - Provider
  - Tenant
```

| Field | Description | Scheme | Required |
| ----- | ----------- | ------ | -------- |
| metadata |  | [metav1.ObjectMeta](https://kubernetes.io/docs/reference/generated/kubernetes-api/v1.14/#objectmeta-v1-meta) | false |
| spec |  | catalog.kubecarrier.io/v1alpha1.AccountSpec | false |
| status |  | catalog.kubecarrier.io/v1alpha1.AccountStatus | false |

[Back to Group](#catalog)

### AccountCondition.catalog.kubecarrier.io/v1alpha1

AccountCondition contains details for the current condition of this Account.

| Field | Description | Scheme | Required |
| ----- | ----------- | ------ | -------- |
| type | Type is the type of the Account condition, currently ('Ready'). | catalog.kubecarrier.io/v1alpha1.AccountConditionType | true |
| status | Status is the status of the condition, one of ('True', 'False', 'Unknown'). | catalog.kubecarrier.io/v1alpha1.ConditionStatus | true |
| lastTransitionTime | LastTransitionTime is the last time the condition transits from one status to another. | metav1.Time | true |
| reason | Reason is the (brief) reason for the condition's last transition. | string | true |
| message | Message is the human readable message indicating details about last transition. | string | true |

[Back to Group](#catalog)

### AccountList.catalog.kubecarrier.io/v1alpha1

AccountList contains a list of Account.

| Field | Description | Scheme | Required |
| ----- | ----------- | ------ | -------- |
| metadata |  | [metav1.ListMeta](https://kubernetes.io/docs/reference/generated/kubernetes-api/v1.14/#listmeta-v1-meta) | false |
| items |  | []catalog.kubecarrier.io/v1alpha1.Account | true |

[Back to Group](#catalog)

### AccountMetadata.catalog.kubecarrier.io/v1alpha1

AccountMetadata contains the metadata of the Account.

| Field | Description | Scheme | Required |
| ----- | ----------- | ------ | -------- |
| displayName | DisplayName is the human-readable name of this Account. | string | false |
| description | Description is the human-readable description of this Account. | string | false |

[Back to Group](#catalog)

### AccountSpec.catalog.kubecarrier.io/v1alpha1

AccountSpec describes the desired state of Account.

| Field | Description | Scheme | Required |
| ----- | ----------- | ------ | -------- |
| metadata | Metadata\tcontains additional human readable account details. | catalog.kubecarrier.io/v1alpha1.AccountMetadata | false |
| roles | Roles this account uses. | []catalog.kubecarrier.io/v1alpha1.AccountRole | true |
| subjects | Subjects holds references to the objects that manged RBAC roles should apply to. | []rbacv1.Subject | true |

[Back to Group](#catalog)

### AccountStatus.catalog.kubecarrier.io/v1alpha1

AccountStatus represents the observed state of Account.

| Field | Description | Scheme | Required |
| ----- | ----------- | ------ | -------- |
| namespace | NamespaceName is the name of the Namespace that the Account manages. | *catalog.kubecarrier.io/v1alpha1.ObjectReference | false |
| observedGeneration | ObservedGeneration is the most recent generation observed for this Account by the controller. | catalog.kubecarrier.io/v1alpha1.int64 | false |
| conditions | Conditions represents the latest available observations of a Account's current state. | []catalog.kubecarrier.io/v1alpha1.AccountCondition | false |
| phase | DEPRECATED. Phase represents the current lifecycle state of this object. Consider this field DEPRECATED, it will be removed as soon as there is a mechanism to map conditions to strings when printing the property. This is only for display purpose, for everything else use conditions. | catalog.kubecarrier.io/v1alpha1.AccountPhaseType | false |

[Back to Group](#catalog)

### Catalog.catalog.kubecarrier.io/v1alpha1

Catalog publishes a selection of CatalogEntries to a selection of Tenants.

KubeCarrier will automatically create ServiceClusterAssignment objects for each Tenant selected by the Catalog.

**Example**
```yaml
apiVersion: catalog.kubecarrier.io/v1alpha1
kind: Catalog
metadata:
  name: default
spec:
  tenantSelector: {}
  catalogEntrySelector: {}
```

| Field | Description | Scheme | Required |
| ----- | ----------- | ------ | -------- |
| metadata |  | [metav1.ObjectMeta](https://kubernetes.io/docs/reference/generated/kubernetes-api/v1.14/#objectmeta-v1-meta) | false |
| spec |  | catalog.kubecarrier.io/v1alpha1.CatalogSpec | false |
| status |  | catalog.kubecarrier.io/v1alpha1.CatalogStatus | false |

[Back to Group](#catalog)

### CatalogCondition.catalog.kubecarrier.io/v1alpha1

CatalogCondition contains details for the current condition of this Catalog.

| Field | Description | Scheme | Required |
| ----- | ----------- | ------ | -------- |
| type | Type is the type of the Catalog condition, currently ('Ready'). | catalog.kubecarrier.io/v1alpha1.CatalogConditionType | true |
| status | Status is the status of the condition, one of ('True', 'False', 'Unknown'). | catalog.kubecarrier.io/v1alpha1.ConditionStatus | true |
| lastTransitionTime | LastTransitionTime is the last time the condition transits from one status to another. | metav1.Time | true |
| reason | Reason is the (brief) reason for the condition's last transition. | string | true |
| message | Message is the human readable message indicating details about last transition. | string | true |

[Back to Group](#catalog)

### CatalogList.catalog.kubecarrier.io/v1alpha1

CatalogList contains a list of Catalog.

| Field | Description | Scheme | Required |
| ----- | ----------- | ------ | -------- |
| metadata |  | [metav1.ListMeta](https://kubernetes.io/docs/reference/generated/kubernetes-api/v1.14/#listmeta-v1-meta) | false |
| items |  | []catalog.kubecarrier.io/v1alpha1.Catalog | true |

[Back to Group](#catalog)

### CatalogSpec.catalog.kubecarrier.io/v1alpha1

CatalogSpec describes the desired contents of a Catalog.

| Field | Description | Scheme | Required |
| ----- | ----------- | ------ | -------- |
| catalogEntrySelector | CatalogEntrySelector selects CatalogEntry objects that should be part of this catalog. | *[metav1.LabelSelector](https://kubernetes.io/docs/reference/generated/kubernetes-api/v1.14/#labelselector-v1-meta) | false |
| tenantSelector | TenantSelector selects Tenant objects that the catalog should be published to. | *[metav1.LabelSelector](https://kubernetes.io/docs/reference/generated/kubernetes-api/v1.14/#labelselector-v1-meta) | false |

[Back to Group](#catalog)

### CatalogStatus.catalog.kubecarrier.io/v1alpha1

CatalogStatus represents the observed state of Catalog.

| Field | Description | Scheme | Required |
| ----- | ----------- | ------ | -------- |
| tenants | Tenants is the list of the Tenants(Tenant) that selected by this Catalog. | []catalog.kubecarrier.io/v1alpha1.ObjectReference | false |
| entries | Entries is the list of the CatalogEntries that selected by this Catalog. | []catalog.kubecarrier.io/v1alpha1.ObjectReference | false |
| observedGeneration | ObservedGeneration is the most recent generation observed for this Catalog by the controller. | catalog.kubecarrier.io/v1alpha1.int64 | false |
| conditions | Conditions represents the latest available observations of a Catalog's current state. | []catalog.kubecarrier.io/v1alpha1.CatalogCondition | false |
| phase | DEPRECATED. Phase represents the current lifecycle state of this object. Consider this field DEPRECATED, it will be removed as soon as there is a mechanism to map conditions to strings when printing the property. This is only for display purpose, for everything else use conditions. | catalog.kubecarrier.io/v1alpha1.CatalogPhaseType | false |

[Back to Group](#catalog)

### CatalogEntry.catalog.kubecarrier.io/v1alpha1

CatalogEntry controls how to offer a CRD to other Tenants.

A CatalogEntry references a single CRD, adds metadata to it and allows to limit field access for Tenants.

**Simple Example**
```yaml
apiVersion: catalog.kubecarrier.io/v1alpha1
kind: CatalogEntry
metadata:
  name: couchdbs.eu-west-1
spec:
  metadata:
    displayName: CouchDB
    description: The compfy database
  baseCRD:
    name: couchdbs.eu-west-1.loodse
```

**Example with limited fields**
```yaml
apiVersion: catalog.kubecarrier.io/v1alpha1
kind: CatalogEntry
metadata:
  name: couchdbs.eu-west-1
spec:
  metadata:
    displayName: CouchDB
    description: The compfy database
  baseCRD:
    name: couchdbs.eu-west-1.loodse
  derive:
    kindOverride: CouchDBPublic
    expose:
    - versions:
      - v1alpha1
      fields:
      - jsonPath: .spec.username
      - jsonPath: .spec.password
      - jsonPath: .status.phase
      - jsonPath: .status.fauxtonAddress
      - jsonPath: .status.address
      - jsonPath: .status.observedGeneration
```

| Field | Description | Scheme | Required |
| ----- | ----------- | ------ | -------- |
| metadata |  | [metav1.ObjectMeta](https://kubernetes.io/docs/reference/generated/kubernetes-api/v1.14/#objectmeta-v1-meta) | false |
| spec |  | catalog.kubecarrier.io/v1alpha1.CatalogEntrySpec | false |
| status |  | catalog.kubecarrier.io/v1alpha1.CatalogEntryStatus | false |

[Back to Group](#catalog)

### CatalogEntryCondition.catalog.kubecarrier.io/v1alpha1

CatalogEntryCondition contains details for the current condition of this CatalogEntry.

| Field | Description | Scheme | Required |
| ----- | ----------- | ------ | -------- |
| type | Type is the type of the CatalogEntry condition, currently ('Ready'). | catalog.kubecarrier.io/v1alpha1.CatalogEntryConditionType | true |
| status | Status is the status of the condition, one of ('True', 'False', 'Unknown'). | catalog.kubecarrier.io/v1alpha1.ConditionStatus | true |
| lastTransitionTime | LastTransitionTime is the last time the condition transits from one status to another. | metav1.Time | true |
| reason | Reason is the (brief) reason for the condition's last transition. | string | true |
| message | Message is the human readable message indicating details about last transition. | string | true |

[Back to Group](#catalog)

### CatalogEntryList.catalog.kubecarrier.io/v1alpha1

CatalogEntryList contains a list of CatalogEntry.

| Field | Description | Scheme | Required |
| ----- | ----------- | ------ | -------- |
| metadata |  | [metav1.ListMeta](https://kubernetes.io/docs/reference/generated/kubernetes-api/v1.14/#listmeta-v1-meta) | false |
| items |  | []catalog.kubecarrier.io/v1alpha1.CatalogEntry | true |

[Back to Group](#catalog)

### CatalogEntryMetadata.catalog.kubecarrier.io/v1alpha1

CatalogEntryMetadata contains metadata of the CatalogEntry.

| Field | Description | Scheme | Required |
| ----- | ----------- | ------ | -------- |
| displayName | DisplayName shows the human-readable name of this CatalogEntry. | string | true |
| description | Description shows the human-readable description of this CatalogEntry. | string | true |

[Back to Group](#catalog)

### CatalogEntrySpec.catalog.kubecarrier.io/v1alpha1

CatalogEntrySpec describes the desired state of CatalogEntry.

| Field | Description | Scheme | Required |
| ----- | ----------- | ------ | -------- |
| metadata | Metadata contains the metadata of the CatalogEntry for the Service Catalog. | catalog.kubecarrier.io/v1alpha1.CatalogEntryMetadata | true |
| baseCRD | BaseCRD is the underlying BaseCRD objects that this CatalogEntry refers to. | catalog.kubecarrier.io/v1alpha1.ObjectReference | true |
| derive | Derive contains the configuration to generate DerivedCustomResource from the BaseCRD of this CatalogEntry. | *catalog.kubecarrier.io/v1alpha1.DerivedConfig | false |

[Back to Group](#catalog)

### CatalogEntryStatus.catalog.kubecarrier.io/v1alpha1

CatalogEntryStatus represents the observed state of CatalogEntry.

| Field | Description | Scheme | Required |
| ----- | ----------- | ------ | -------- |
| tenantCRD | TenantCRD holds the information about the Tenant facing CRD that is offered by this CatalogEntry. | *catalog.kubecarrier.io/v1alpha1.CRDInformation | false |
| providerCRD | ProviderCRD holds the information about the Provider facing CRD that is offered by this CatalogEntry. | *catalog.kubecarrier.io/v1alpha1.CRDInformation | false |
| observedGeneration | ObservedGeneration is the most recent generation observed for this CatalogEntry by the controller. | catalog.kubecarrier.io/v1alpha1.int64 | false |
| conditions | Conditions represents the latest available observations of a CatalogEntry's current state. | []catalog.kubecarrier.io/v1alpha1.CatalogEntryCondition | false |
| phase | DEPRECATED. Phase represents the current lifecycle state of this object. Consider this field DEPRECATED, it will be removed as soon as there is a mechanism to map conditions to strings when printing the property. This is only for display purpose, for everything else use conditions. | catalog.kubecarrier.io/v1alpha1.CatalogEntryPhaseType | false |

[Back to Group](#catalog)

### DerivedConfig.catalog.kubecarrier.io/v1alpha1

DerivedConfig can be used to limit fields that should be exposed to a Tenant.

| Field | Description | Scheme | Required |
| ----- | ----------- | ------ | -------- |
| kindOverride | overrides the kind of the derived CRD. | string | false |
| expose | controls which fields will be present in the derived CRD. | []catalog.kubecarrier.io/v1alpha1.VersionExposeConfig | true |

[Back to Group](#catalog)

### CatalogEntrySet.catalog.kubecarrier.io/v1alpha1

CatalogEntrySet manages a CustomResourceDiscoverySet and creates CatalogEntries for each CRD discovered from the selected ServiceClusters.

**Example**
See CatalogEntry documentation for more configuration details.
```yaml
apiVersion: catalog.kubecarrier.io/v1alpha1
kind: CatalogEntrySet
metadata:
  name: couchdbs
spec:
  metadata:
    displayName: CouchDB
    description: The compfy database
  discoverySet:
    crd:
      name: couchdbs.couchdb.io
    serviceClusterSelector: {}
```

| Field | Description | Scheme | Required |
| ----- | ----------- | ------ | -------- |
| metadata |  | [metav1.ObjectMeta](https://kubernetes.io/docs/reference/generated/kubernetes-api/v1.14/#objectmeta-v1-meta) | false |
| spec |  | catalog.kubecarrier.io/v1alpha1.CatalogEntrySetSpec | false |
| status |  | catalog.kubecarrier.io/v1alpha1.CatalogEntrySetStatus | false |

[Back to Group](#catalog)

### CatalogEntrySetCondition.catalog.kubecarrier.io/v1alpha1

CatalogEntrySetCondition contains details for the current condition of this CatalogEntrySet.

| Field | Description | Scheme | Required |
| ----- | ----------- | ------ | -------- |
| type | Type is the type of the CatalogEntrySet condition, currently ('Ready'). | catalog.kubecarrier.io/v1alpha1.CatalogEntrySetConditionType | true |
| status | Status is the status of the condition, one of ('True', 'False', 'Unknown'). | catalog.kubecarrier.io/v1alpha1.ConditionStatus | true |
| lastTransitionTime | LastTransitionTime is the last time the condition transits from one status to another. | metav1.Time | true |
| reason | Reason is the (brief) reason for the condition's last transition. | string | true |
| message | Message is the human readable message indicating details about last transition. | string | true |

[Back to Group](#catalog)

### CatalogEntrySetList.catalog.kubecarrier.io/v1alpha1

CatalogEntrySetList contains a list of CatalogEntrySet.

| Field | Description | Scheme | Required |
| ----- | ----------- | ------ | -------- |
| metadata |  | [metav1.ListMeta](https://kubernetes.io/docs/reference/generated/kubernetes-api/v1.14/#listmeta-v1-meta) | false |
| items |  | []catalog.kubecarrier.io/v1alpha1.CatalogEntrySet | true |

[Back to Group](#catalog)

### CatalogEntrySetMetadata.catalog.kubecarrier.io/v1alpha1

CatalogEntrySetMetadata contains the metadata (display name, description, etc) of the CatalogEntrySet.

| Field | Description | Scheme | Required |
| ----- | ----------- | ------ | -------- |
| displayName | DisplayName shows the human-readable name of this CatalogEntrySet. | string | true |
| description | Description shows the human-readable description of this CatalogEntrySet. | string | true |

[Back to Group](#catalog)

### CatalogEntrySetSpec.catalog.kubecarrier.io/v1alpha1

CatalogEntrySetSpec defines the desired state of CatalogEntrySet.

| Field | Description | Scheme | Required |
| ----- | ----------- | ------ | -------- |
| metadata | Metadata contains the metadata of each CatalogEntry for the Service Catalog. | catalog.kubecarrier.io/v1alpha1.CatalogEntrySetMetadata | true |
| derive | Derive contains the configuration to generate DerivedCustomResources from the BaseCRDs that are selected by this CatalogEntrySet. | *catalog.kubecarrier.io/v1alpha1.DerivedConfig | false |
| discover | Discover contains the configuration to create a CustomResourceDiscoverySet. | catalog.kubecarrier.io/v1alpha1.CustomResourceDiscoverySetConfig | true |

[Back to Group](#catalog)

### CatalogEntrySetStatus.catalog.kubecarrier.io/v1alpha1

CatalogEntrySetStatus defines the observed state of CatalogEntrySet.

| Field | Description | Scheme | Required |
| ----- | ----------- | ------ | -------- |
| observedGeneration | ObservedGeneration is the most recent generation observed for this CatalogEntrySet by the controller. | catalog.kubecarrier.io/v1alpha1.int64 | false |
| conditions | Conditions represents the latest available observations of a CatalogEntrySet's current state. | []catalog.kubecarrier.io/v1alpha1.CatalogEntrySetCondition | false |
| phase | DEPRECATED. Phase represents the current lifecycle state of this object. Consider this field DEPRECATED, it will be removed as soon as there is a mechanism to map conditions to strings when printing the property. This is only for display purpose, for everything else use conditions. | catalog.kubecarrier.io/v1alpha1.CatalogEntrySetPhaseType | false |

[Back to Group](#catalog)

### CustomResourceDiscoverySetConfig.catalog.kubecarrier.io/v1alpha1



| Field | Description | Scheme | Required |
| ----- | ----------- | ------ | -------- |
| crd | CRD references a CustomResourceDefinition within the ServiceCluster. | catalog.kubecarrier.io/v1alpha1.ObjectReference | true |
| serviceClusterSelector | ServiceClusterSelector references a set of ServiceClusters to search the CustomResourceDefinition on. | [metav1.LabelSelector](https://kubernetes.io/docs/reference/generated/kubernetes-api/v1.14/#labelselector-v1-meta) | true |
| kindOverride | KindOverride overrides resulting internal CRDs kind | string | false |
| webhookStrategy | WebhookStrategy configs the webhook of the CRD which is registered in the management cluster by CustomResourceDiscovery object. There are two possible values for this configuration {None (by default), ServiceCluster} None (by default): Webhook will only check if there is an available ServiceClusterAssignment in the current Namespace. ServiceCluster: Webhook will call webhooks of the CRD in the ServiceCluster with dry-run flag. | corev1alpha1.WebhookStrategyType | false |

[Back to Group](#catalog)

### CRDInformation.catalog.kubecarrier.io/v1alpha1

CRDInformation contains type information about the CRD.

| Field | Description | Scheme | Required |
| ----- | ----------- | ------ | -------- |
| name |  | string | true |
| apiGroup |  | string | true |
| kind |  | string | true |
| plural |  | string | true |
| versions |  | []catalog.kubecarrier.io/v1alpha1.CRDVersion | true |
| region | Region references a Region of this CRD. | catalog.kubecarrier.io/v1alpha1.ObjectReference | true |

[Back to Group](#catalog)

### CRDVersion.catalog.kubecarrier.io/v1alpha1

CRDVersion holds CRD version specific details.

| Field | Description | Scheme | Required |
| ----- | ----------- | ------ | -------- |
| name | Name of this version, for example: v1, v1alpha1, v1beta1 | string | true |
| schema | Schema of this CRD version. | *apiextensionsv1.CustomResourceValidation | false |

[Back to Group](#catalog)

### DerivedCustomResource.catalog.kubecarrier.io/v1alpha1

DerivedCustomResource derives a new CRD from a existing one.

| Field | Description | Scheme | Required |
| ----- | ----------- | ------ | -------- |
| metadata |  | [metav1.ObjectMeta](https://kubernetes.io/docs/reference/generated/kubernetes-api/v1.14/#objectmeta-v1-meta) | false |
| spec |  | catalog.kubecarrier.io/v1alpha1.DerivedCustomResourceSpec | false |
| status |  | catalog.kubecarrier.io/v1alpha1.DerivedCustomResourceStatus | false |

[Back to Group](#catalog)

### DerivedCustomResourceCondition.catalog.kubecarrier.io/v1alpha1

DerivedCustomResourceCondition contains details for the current condition of this DerivedCustomResource.

| Field | Description | Scheme | Required |
| ----- | ----------- | ------ | -------- |
| type | Type is the type of the DerivedCustomResource condition, currently ('Ready'). | catalog.kubecarrier.io/v1alpha1.DerivedCustomResourceConditionType | true |
| status | Status is the status of the condition, one of ('True', 'False', 'Unknown'). | catalog.kubecarrier.io/v1alpha1.ConditionStatus | true |
| lastTransitionTime | LastTransitionTime is the last time the condition transits from one status to another. | metav1.Time | true |
| reason | Reason is the (brief) reason for the condition's last transition. | string | true |
| message | Message is the human readable message indicating details about last transition. | string | true |

[Back to Group](#catalog)

### DerivedCustomResourceList.catalog.kubecarrier.io/v1alpha1

DerivedCustomResourceList contains a list of DerivedCustomResource.

| Field | Description | Scheme | Required |
| ----- | ----------- | ------ | -------- |
| metadata |  | [metav1.ListMeta](https://kubernetes.io/docs/reference/generated/kubernetes-api/v1.14/#listmeta-v1-meta) | false |
| items |  | []catalog.kubecarrier.io/v1alpha1.DerivedCustomResource | true |

[Back to Group](#catalog)

### DerivedCustomResourceSpec.catalog.kubecarrier.io/v1alpha1

DerivedCustomResourceSpec defines the desired state of DerivedCustomResource.

| Field | Description | Scheme | Required |
| ----- | ----------- | ------ | -------- |
| baseCRD | CRD that should be used as a base to derive a new CRD from. | catalog.kubecarrier.io/v1alpha1.ObjectReference | true |
| kindOverride | overrides the kind of the derived CRD. | string | false |
| expose | controls which fields will be present in the derived CRD. | []catalog.kubecarrier.io/v1alpha1.VersionExposeConfig | true |

[Back to Group](#catalog)

### DerivedCustomResourceStatus.catalog.kubecarrier.io/v1alpha1

DerivedCustomResourceStatus defines the observed state of DerivedCustomResource.

| Field | Description | Scheme | Required |
| ----- | ----------- | ------ | -------- |
| observedGeneration | ObservedGeneration is the most recent generation observed for this DerivedCustomResource by the controller. | catalog.kubecarrier.io/v1alpha1.int64 | false |
| conditions | Conditions represents the latest available observations of a DerivedCustomResource's current state. | []catalog.kubecarrier.io/v1alpha1.DerivedCustomResourceCondition | false |
| phase | DEPRECATED. Phase represents the current lifecycle state of this object. Consider this field DEPRECATED, it will be removed as soon as there is a mechanism to map conditions to strings when printing the property. This is only for display purpose, for everything else use conditions. | catalog.kubecarrier.io/v1alpha1.DerivedCustomResourcePhaseType | false |
| derivedCR | DerivedCR holds information about the derived CRD. | *catalog.kubecarrier.io/v1alpha1.ObjectReference | false |

[Back to Group](#catalog)

### FieldPath.catalog.kubecarrier.io/v1alpha1

FieldPath is specifying how to address a certain field.

| Field | Description | Scheme | Required |
| ----- | ----------- | ------ | -------- |
| jsonPath | JSONPath e.g. .spec.somefield.somesubfield | string | true |

[Back to Group](#catalog)

### VersionExposeConfig.catalog.kubecarrier.io/v1alpha1

VersionExposeConfig specifies which fields to expose in the derived CRD.

| Field | Description | Scheme | Required |
| ----- | ----------- | ------ | -------- |
| versions | specifies the versions of the referenced CRD, that this expose config applies to. The same version may not be specified in multiple VersionExposeConfigs. | []string | true |
| fields | specifies the fields that should be present in the derived CRD. | []catalog.kubecarrier.io/v1alpha1.FieldPath | true |

[Back to Group](#catalog)

### Offering.catalog.kubecarrier.io/v1alpha1

Offering is used for Tenants to discover services that have been made available to them.

Offering objects are created automatically by KubeCarrier in Account namespaces, that have a service offered to them via a Catalog.

| Field | Description | Scheme | Required |
| ----- | ----------- | ------ | -------- |
| metadata |  | [metav1.ObjectMeta](https://kubernetes.io/docs/reference/generated/kubernetes-api/v1.14/#objectmeta-v1-meta) | false |
| spec |  | catalog.kubecarrier.io/v1alpha1.OfferingSpec | false |

[Back to Group](#catalog)

### OfferingList.catalog.kubecarrier.io/v1alpha1

OfferingList contains a list of Offering.

| Field | Description | Scheme | Required |
| ----- | ----------- | ------ | -------- |
| metadata |  | [metav1.ListMeta](https://kubernetes.io/docs/reference/generated/kubernetes-api/v1.14/#listmeta-v1-meta) | false |
| items |  | []catalog.kubecarrier.io/v1alpha1.Offering | true |

[Back to Group](#catalog)

### OfferingMetadata.catalog.kubecarrier.io/v1alpha1

OfferingMetadata contains the metadata (display name, description, etc) of the Offering.

| Field | Description | Scheme | Required |
| ----- | ----------- | ------ | -------- |
| displayName | DisplayName shows the human-readable name of this Offering. | string | true |
| description | Description shows the human-readable description of this Offering. | string | true |

[Back to Group](#catalog)

### OfferingSpec.catalog.kubecarrier.io/v1alpha1

OfferingSpec defines the data (metadata, provider, crds, etc.) of Offering.

| Field | Description | Scheme | Required |
| ----- | ----------- | ------ | -------- |
| metadata |  | catalog.kubecarrier.io/v1alpha1.OfferingMetadata | true |
| provider | Provider references the Provider managing this Offering. | catalog.kubecarrier.io/v1alpha1.ObjectReference | true |
| crd | CRD holds the information about the underlying CRD that is offered by this offering. | catalog.kubecarrier.io/v1alpha1.CRDInformation | false |

[Back to Group](#catalog)

### Provider.catalog.kubecarrier.io/v1alpha1

Provider exposes information of an Account with the Provider role.

Provider objects are created automatically by KubeCarrier in Account namespaces, that have a service offered to them via a Catalog.

| Field | Description | Scheme | Required |
| ----- | ----------- | ------ | -------- |
| metadata |  | [metav1.ObjectMeta](https://kubernetes.io/docs/reference/generated/kubernetes-api/v1.14/#objectmeta-v1-meta) | false |
| spec |  | catalog.kubecarrier.io/v1alpha1.ProviderSpec | false |

[Back to Group](#catalog)

### ProviderList.catalog.kubecarrier.io/v1alpha1

ProviderList contains a list of Provider.

| Field | Description | Scheme | Required |
| ----- | ----------- | ------ | -------- |
| metadata |  | [metav1.ListMeta](https://kubernetes.io/docs/reference/generated/kubernetes-api/v1.14/#listmeta-v1-meta) | false |
| items |  | []catalog.kubecarrier.io/v1alpha1.Provider | true |

[Back to Group](#catalog)

### ProviderSpec.catalog.kubecarrier.io/v1alpha1

ProviderSpec defines the desired state of Provider

| Field | Description | Scheme | Required |
| ----- | ----------- | ------ | -------- |
| metadata | Metadata contains the metadata (display name, description, etc) of the Provider. | catalog.kubecarrier.io/v1alpha1.AccountMetadata | true |

[Back to Group](#catalog)

### Region.catalog.kubecarrier.io/v1alpha1

Region exposes information about a Providers Cluster.

Region objects are created automatically by KubeCarrier in Account namespaces, that have a service offered to them via a Catalog.

| Field | Description | Scheme | Required |
| ----- | ----------- | ------ | -------- |
| metadata |  | [metav1.ObjectMeta](https://kubernetes.io/docs/reference/generated/kubernetes-api/v1.14/#objectmeta-v1-meta) | false |
| spec |  | catalog.kubecarrier.io/v1alpha1.RegionSpec | false |

[Back to Group](#catalog)

### RegionList.catalog.kubecarrier.io/v1alpha1

RegionList contains a list of Region.

| Field | Description | Scheme | Required |
| ----- | ----------- | ------ | -------- |
| metadata |  | [metav1.ListMeta](https://kubernetes.io/docs/reference/generated/kubernetes-api/v1.14/#listmeta-v1-meta) | false |
| items |  | []catalog.kubecarrier.io/v1alpha1.Region | true |

[Back to Group](#catalog)

### RegionSpec.catalog.kubecarrier.io/v1alpha1

RegionSpec defines the desired state of Region

| Field | Description | Scheme | Required |
| ----- | ----------- | ------ | -------- |
| metadata | Metadata contains the metadata (display name, description, etc) of the ServiceCluster. | corev1alpha1.ServiceClusterMetadata | false |
| provider | Provider references the Provider that this ServiceCluster belongs to. | catalog.kubecarrier.io/v1alpha1.ObjectReference | true |

[Back to Group](#catalog)

### Tenant.catalog.kubecarrier.io/v1alpha1

Tenant exposes information about available Tenants on the platform and allows a Provider to set custom labels on them.

Tenant objects will be created for all Accounts with the role \"Tenant\" in all Account Namespaces with the role \"Provider\".

| Field | Description | Scheme | Required |
| ----- | ----------- | ------ | -------- |
| metadata |  | [metav1.ObjectMeta](https://kubernetes.io/docs/reference/generated/kubernetes-api/v1.14/#objectmeta-v1-meta) | false |
| spec |  | catalog.kubecarrier.io/v1alpha1.TenantSpec | false |

[Back to Group](#catalog)

### TenantList.catalog.kubecarrier.io/v1alpha1

TenantList contains a list of Tenant.

| Field | Description | Scheme | Required |
| ----- | ----------- | ------ | -------- |
| metadata |  | [metav1.ListMeta](https://kubernetes.io/docs/reference/generated/kubernetes-api/v1.14/#listmeta-v1-meta) | false |
| items |  | []catalog.kubecarrier.io/v1alpha1.Tenant | true |

[Back to Group](#catalog)

### TenantSpec.catalog.kubecarrier.io/v1alpha1

TenantSpec defines the desired state of Tenant

| Field | Description | Scheme | Required |
| ----- | ----------- | ------ | -------- |

[Back to Group](#catalog)

### ObjectReference.catalog.kubecarrier.io/v1alpha1

ObjectReference describes the link to another object in the same namespace.

| Field | Description | Scheme | Required |
| ----- | ----------- | ------ | -------- |
| name |  | string | true |

[Back to Group](#catalog)
## Operator

The `operator.kubecarrier.io` API group contains objects to interact with the KubeCarrier installation.

* [APIServer.operator.kubecarrier.io/v1alpha1](#apiserver.operator.kubecarrier.io/v1alpha1)
* [APIServerCondition.operator.kubecarrier.io/v1alpha1](#apiservercondition.operator.kubecarrier.io/v1alpha1)
* [APIServerList.operator.kubecarrier.io/v1alpha1](#apiserverlist.operator.kubecarrier.io/v1alpha1)
* [APIServerSpec.operator.kubecarrier.io/v1alpha1](#apiserverspec.operator.kubecarrier.io/v1alpha1)
* [APIServerStatus.operator.kubecarrier.io/v1alpha1](#apiserverstatus.operator.kubecarrier.io/v1alpha1)
* [Catapult.operator.kubecarrier.io/v1alpha1](#catapult.operator.kubecarrier.io/v1alpha1)
* [CatapultCondition.operator.kubecarrier.io/v1alpha1](#catapultcondition.operator.kubecarrier.io/v1alpha1)
* [CatapultList.operator.kubecarrier.io/v1alpha1](#catapultlist.operator.kubecarrier.io/v1alpha1)
* [CatapultSpec.operator.kubecarrier.io/v1alpha1](#catapultspec.operator.kubecarrier.io/v1alpha1)
* [CatapultStatus.operator.kubecarrier.io/v1alpha1](#catapultstatus.operator.kubecarrier.io/v1alpha1)
* [Elevator.operator.kubecarrier.io/v1alpha1](#elevator.operator.kubecarrier.io/v1alpha1)
* [ElevatorCondition.operator.kubecarrier.io/v1alpha1](#elevatorcondition.operator.kubecarrier.io/v1alpha1)
* [ElevatorList.operator.kubecarrier.io/v1alpha1](#elevatorlist.operator.kubecarrier.io/v1alpha1)
* [ElevatorSpec.operator.kubecarrier.io/v1alpha1](#elevatorspec.operator.kubecarrier.io/v1alpha1)
* [ElevatorStatus.operator.kubecarrier.io/v1alpha1](#elevatorstatus.operator.kubecarrier.io/v1alpha1)
* [Ferry.operator.kubecarrier.io/v1alpha1](#ferry.operator.kubecarrier.io/v1alpha1)
* [FerryCondition.operator.kubecarrier.io/v1alpha1](#ferrycondition.operator.kubecarrier.io/v1alpha1)
* [FerryList.operator.kubecarrier.io/v1alpha1](#ferrylist.operator.kubecarrier.io/v1alpha1)
* [FerrySpec.operator.kubecarrier.io/v1alpha1](#ferryspec.operator.kubecarrier.io/v1alpha1)
* [FerryStatus.operator.kubecarrier.io/v1alpha1](#ferrystatus.operator.kubecarrier.io/v1alpha1)
* [KubeCarrier.operator.kubecarrier.io/v1alpha1](#kubecarrier.operator.kubecarrier.io/v1alpha1)
* [KubeCarrierCondition.operator.kubecarrier.io/v1alpha1](#kubecarriercondition.operator.kubecarrier.io/v1alpha1)
* [KubeCarrierList.operator.kubecarrier.io/v1alpha1](#kubecarrierlist.operator.kubecarrier.io/v1alpha1)
* [KubeCarrierSpec.operator.kubecarrier.io/v1alpha1](#kubecarrierspec.operator.kubecarrier.io/v1alpha1)
* [KubeCarrierStatus.operator.kubecarrier.io/v1alpha1](#kubecarrierstatus.operator.kubecarrier.io/v1alpha1)
* [CRDReference.operator.kubecarrier.io/v1alpha1](#crdreference.operator.kubecarrier.io/v1alpha1)
* [ObjectReference.operator.kubecarrier.io/v1alpha1](#objectreference.operator.kubecarrier.io/v1alpha1)

### APIServer.operator.kubecarrier.io/v1alpha1

APIServer manages the deployment of the KubeCarrier central API server.

| Field | Description | Scheme | Required |
| ----- | ----------- | ------ | -------- |
| metadata |  | [metav1.ObjectMeta](https://kubernetes.io/docs/reference/generated/kubernetes-api/v1.14/#objectmeta-v1-meta) | false |
| spec |  | operator.kubecarrier.io/v1alpha1.APIServerSpec | false |
| status |  | operator.kubecarrier.io/v1alpha1.APIServerStatus | false |

[Back to Group](#operator)

### APIServerCondition.operator.kubecarrier.io/v1alpha1

APIServerCondition contains details for the current condition of this APIServer.

| Field | Description | Scheme | Required |
| ----- | ----------- | ------ | -------- |
| type | Type is the type of the APIServer condition, currently ('Ready'). | operator.kubecarrier.io/v1alpha1.APIServerConditionType | true |
| status | Status is the status of the condition, one of ('True', 'False', 'Unknown'). | operator.kubecarrier.io/v1alpha1.ConditionStatus | true |
| lastTransitionTime | LastTransitionTime is the last time the condition transits from one status to another. | metav1.Time | true |
| reason | Reason is the (brief) reason for the condition's last transition. | string | true |
| message | Message is the human readable message indicating details about last transition. | string | true |

[Back to Group](#operator)

### APIServerList.operator.kubecarrier.io/v1alpha1

APIServerList contains a list of APIServer

| Field | Description | Scheme | Required |
| ----- | ----------- | ------ | -------- |
| metadata |  | [metav1.ListMeta](https://kubernetes.io/docs/reference/generated/kubernetes-api/v1.14/#listmeta-v1-meta) | false |
| items |  | []operator.kubecarrier.io/v1alpha1.APIServer | true |

[Back to Group](#operator)

### APIServerSpec.operator.kubecarrier.io/v1alpha1

APIServerSpec defines the desired state of APIServer

| Field | Description | Scheme | Required |
| ----- | ----------- | ------ | -------- |
<<<<<<< HEAD
| tlsSecretRef | TLSSecretRef referencing the TLS serving credentials for the API server | operator.kubecarrier.io/v1alpha1.ObjectReference | true |
=======
>>>>>>> da23a1f1

[Back to Group](#operator)

### APIServerStatus.operator.kubecarrier.io/v1alpha1

APIServerStatus defines the observed state of APIServer

| Field | Description | Scheme | Required |
| ----- | ----------- | ------ | -------- |
| observedGeneration | ObservedGeneration is the most recent generation observed for this APIServer by the controller. | operator.kubecarrier.io/v1alpha1.int64 | false |
| conditions | Conditions represents the latest available observations of a APIServer's current state. | []operator.kubecarrier.io/v1alpha1.APIServerCondition | false |
| phase | DEPRECATED. Phase represents the current lifecycle state of this object. Consider this field DEPRECATED, it will be removed as soon as there is a mechanism to map conditions to strings when printing the property. This is only for display purpose, for everything else use conditions. | operator.kubecarrier.io/v1alpha1.APIServerPhaseType | false |

[Back to Group](#operator)

### Catapult.operator.kubecarrier.io/v1alpha1

Catapult manages the deployment of the Catapult controller manager.

A Catapult instance is started for each CustomResourceDiscovery instance and responsible for reconciling CRD instances across Kubernetes Clusters.

| Field | Description | Scheme | Required |
| ----- | ----------- | ------ | -------- |
| metadata |  | [metav1.ObjectMeta](https://kubernetes.io/docs/reference/generated/kubernetes-api/v1.14/#objectmeta-v1-meta) | false |
| spec |  | operator.kubecarrier.io/v1alpha1.CatapultSpec | false |
| status |  | operator.kubecarrier.io/v1alpha1.CatapultStatus | false |

[Back to Group](#operator)

### CatapultCondition.operator.kubecarrier.io/v1alpha1

CatapultCondition contains details for the current condition of this Catapult.

| Field | Description | Scheme | Required |
| ----- | ----------- | ------ | -------- |
| type | Type is the type of the Catapult condition, currently ('Ready'). | operator.kubecarrier.io/v1alpha1.CatapultConditionType | true |
| status | Status is the status of the condition, one of ('True', 'False', 'Unknown'). | operator.kubecarrier.io/v1alpha1.ConditionStatus | true |
| lastTransitionTime | LastTransitionTime is the last time the condition transits from one status to another. | metav1.Time | true |
| reason | Reason is the (brief) reason for the condition's last transition. | string | true |
| message | Message is the human readable message indicating details about last transition. | string | true |

[Back to Group](#operator)

### CatapultList.operator.kubecarrier.io/v1alpha1

CatapultList contains a list of Catapult.

| Field | Description | Scheme | Required |
| ----- | ----------- | ------ | -------- |
| metadata |  | [metav1.ListMeta](https://kubernetes.io/docs/reference/generated/kubernetes-api/v1.14/#listmeta-v1-meta) | false |
| items |  | []operator.kubecarrier.io/v1alpha1.Catapult | true |

[Back to Group](#operator)

### CatapultSpec.operator.kubecarrier.io/v1alpha1

CatapultSpec defines the desired state of Catapult.

| Field | Description | Scheme | Required |
| ----- | ----------- | ------ | -------- |
| managementClusterCRD | References the CRD in the Management Cluster. | operator.kubecarrier.io/v1alpha1.CRDReference | true |
| serviceClusterCRD | References the CRD in the ServiceCluster. | operator.kubecarrier.io/v1alpha1.CRDReference | true |
| serviceCluster | References the ServiceCluster object that this object belongs to. | operator.kubecarrier.io/v1alpha1.ObjectReference | true |
| webhookStrategy | WebhookStrategy configs the webhook of the CRD which is registered in the management cluster by this Catapult. There are two possible values for this configuration {None (by default), ServiceCluster} None (by default): Webhook will only check if there is an available ServiceClusterAssignment in the current Namespace. ServiceCluster: Webhook will call webhooks of the CRD in the ServiceCluster with dry-run flag. | corev1alpha1.WebhookStrategyType | false |

[Back to Group](#operator)

### CatapultStatus.operator.kubecarrier.io/v1alpha1

CatapultStatus defines the observed state of Catapult.

| Field | Description | Scheme | Required |
| ----- | ----------- | ------ | -------- |
| observedGeneration | ObservedGeneration is the most recent generation observed for this Catapult by the controller. | operator.kubecarrier.io/v1alpha1.int64 | false |
| conditions | Conditions represents the latest available observations of a Catapult's current state. | []operator.kubecarrier.io/v1alpha1.CatapultCondition | false |
| phase | DEPRECATED. Phase represents the current lifecycle state of this object. Consider this field DEPRECATED, it will be removed as soon as there is a mechanism to map conditions to strings when printing the property. This is only for display purpose, for everything else use conditions. | operator.kubecarrier.io/v1alpha1.CatapultPhaseType | false |

[Back to Group](#operator)

### Elevator.operator.kubecarrier.io/v1alpha1

Elevator manages the deployment of the Elevator controller manager.

For each `DerivedCustomResource` a Elevator instance is launched to propagate the derived CRD instance into the Namespace of it's provider.

| Field | Description | Scheme | Required |
| ----- | ----------- | ------ | -------- |
| metadata |  | [metav1.ObjectMeta](https://kubernetes.io/docs/reference/generated/kubernetes-api/v1.14/#objectmeta-v1-meta) | false |
| spec |  | operator.kubecarrier.io/v1alpha1.ElevatorSpec | false |
| status |  | operator.kubecarrier.io/v1alpha1.ElevatorStatus | false |

[Back to Group](#operator)

### ElevatorCondition.operator.kubecarrier.io/v1alpha1

ElevatorCondition contains details for the current condition of this Elevator.

| Field | Description | Scheme | Required |
| ----- | ----------- | ------ | -------- |
| type | Type is the type of the Elevator condition, currently ('Ready'). | operator.kubecarrier.io/v1alpha1.ElevatorConditionType | true |
| status | Status is the status of the condition, one of ('True', 'False', 'Unknown'). | operator.kubecarrier.io/v1alpha1.ConditionStatus | true |
| lastTransitionTime | LastTransitionTime is the last time the condition transits from one status to another. | metav1.Time | true |
| reason | Reason is the (brief) reason for the condition's last transition. | string | true |
| message | Message is the human readable message indicating details about last transition. | string | true |

[Back to Group](#operator)

### ElevatorList.operator.kubecarrier.io/v1alpha1

ElevatorList contains a list of Elevator.

| Field | Description | Scheme | Required |
| ----- | ----------- | ------ | -------- |
| metadata |  | [metav1.ListMeta](https://kubernetes.io/docs/reference/generated/kubernetes-api/v1.14/#listmeta-v1-meta) | false |
| items |  | []operator.kubecarrier.io/v1alpha1.Elevator | true |

[Back to Group](#operator)

### ElevatorSpec.operator.kubecarrier.io/v1alpha1

ElevatorSpec defines the desired state of Elevator.

| Field | Description | Scheme | Required |
| ----- | ----------- | ------ | -------- |
| providerCRD | References the provider or internal CRD, that should be created in the provider namespace. | operator.kubecarrier.io/v1alpha1.CRDReference | true |
| tenantCRD | References the public CRD that will be synced into the provider namespace. | operator.kubecarrier.io/v1alpha1.CRDReference | true |
| derivedCR | References the DerivedCustomResource controlling the Tenant-side CRD. | operator.kubecarrier.io/v1alpha1.ObjectReference | true |

[Back to Group](#operator)

### ElevatorStatus.operator.kubecarrier.io/v1alpha1

ElevatorStatus defines the observed state of Elevator.

| Field | Description | Scheme | Required |
| ----- | ----------- | ------ | -------- |
| observedGeneration | ObservedGeneration is the most recent generation observed for this Elevator by the controller. | operator.kubecarrier.io/v1alpha1.int64 | false |
| conditions | Conditions represents the latest available observations of a Elevator's current state. | []operator.kubecarrier.io/v1alpha1.ElevatorCondition | false |
| phase | DEPRECATED. Phase represents the current lifecycle state of this object. Consider this field DEPRECATED, it will be removed as soon as there is a mechanism to map conditions to strings when printing the property. This is only for display purpose, for everything else use conditions. | operator.kubecarrier.io/v1alpha1.ElevatorPhaseType | false |

[Back to Group](#operator)

### Ferry.operator.kubecarrier.io/v1alpha1

Ferry manages the deployment of the Ferry controller manager.

Ferry lives in the Provider Namespace. For each ferry the KubeCarrier operator spins up
the ferry controller deployment, necessary roles, service accounts, and role bindings.

The reason for ferry controller deployment are multiples:
* security --> KubeCarrier operator has greater privileges then ferry controller
* resource isolation --> each ferry controller pod operates only on a single service cluster,
		thus resource allocation and monitoring is separate per ferry. This allows finer grade
		resource tuning and monitoring
* flexibility --> If needed different ferries could have different deployments depending on
		their specific need (e.g. KubeCarrier image version for gradual rolling upgrade, different resource allocation, etc),

| Field | Description | Scheme | Required |
| ----- | ----------- | ------ | -------- |
| metadata |  | [metav1.ObjectMeta](https://kubernetes.io/docs/reference/generated/kubernetes-api/v1.14/#objectmeta-v1-meta) | false |
| spec |  | operator.kubecarrier.io/v1alpha1.FerrySpec | false |
| status |  | operator.kubecarrier.io/v1alpha1.FerryStatus | false |

[Back to Group](#operator)

### FerryCondition.operator.kubecarrier.io/v1alpha1

FerryCondition contains details for the current condition of this Ferry.

| Field | Description | Scheme | Required |
| ----- | ----------- | ------ | -------- |
| lastTransitionTime | LastTransitionTime is the last time the condition transit from one status to another. | metav1.Time | true |
| message | Message is the human readable message indicating details about last transition. | string | true |
| reason | Reason is the (brief) reason for the condition's last transition. | string | true |
| status | Status of the condition, one of ('True', 'False', 'Unknown'). | operator.kubecarrier.io/v1alpha1.ConditionStatus | true |
| type | Type of the condition, currently ('Ready'). | operator.kubecarrier.io/v1alpha1.FerryConditionType | true |

[Back to Group](#operator)

### FerryList.operator.kubecarrier.io/v1alpha1

FerryList contains a list of Ferry.

| Field | Description | Scheme | Required |
| ----- | ----------- | ------ | -------- |
| metadata |  | [metav1.ListMeta](https://kubernetes.io/docs/reference/generated/kubernetes-api/v1.14/#listmeta-v1-meta) | false |
| items |  | []operator.kubecarrier.io/v1alpha1.Ferry | true |

[Back to Group](#operator)

### FerrySpec.operator.kubecarrier.io/v1alpha1

FerrySpec defines the desired state of Ferry.

| Field | Description | Scheme | Required |
| ----- | ----------- | ------ | -------- |
| kubeconfigSecret | KubeconfigSecret specifies the Kubeconfig to use when connecting to the ServiceCluster. | operator.kubecarrier.io/v1alpha1.ObjectReference | true |

[Back to Group](#operator)

### FerryStatus.operator.kubecarrier.io/v1alpha1

FerryStatus defines the observed state of Ferry.

| Field | Description | Scheme | Required |
| ----- | ----------- | ------ | -------- |
| phase | DEPRECATED. Phase represents the current lifecycle state of this object. Consider this field DEPRECATED, it will be removed as soon as there is a mechanism to map conditions to strings when printing the property. This is only for display purpose, for everything else use conditions. | operator.kubecarrier.io/v1alpha1.FerryPhaseType | false |
| conditions | Conditions is a list of all conditions this Ferry is in. | []operator.kubecarrier.io/v1alpha1.FerryCondition | false |
| observedGeneration | The most recent generation observed by the controller. | operator.kubecarrier.io/v1alpha1.int64 | false |

[Back to Group](#operator)

### KubeCarrier.operator.kubecarrier.io/v1alpha1

KubeCarrier manages the deployment of the KubeCarrier controller manager.

| Field | Description | Scheme | Required |
| ----- | ----------- | ------ | -------- |
| metadata |  | [metav1.ObjectMeta](https://kubernetes.io/docs/reference/generated/kubernetes-api/v1.14/#objectmeta-v1-meta) | false |
| spec |  | operator.kubecarrier.io/v1alpha1.KubeCarrierSpec | false |
| status |  | operator.kubecarrier.io/v1alpha1.KubeCarrierStatus | false |

[Back to Group](#operator)

### KubeCarrierCondition.operator.kubecarrier.io/v1alpha1

KubeCarrierCondition contains details for the current condition of this KubeCarrier.

| Field | Description | Scheme | Required |
| ----- | ----------- | ------ | -------- |
| type | Type is the type of the KubeCarrier condition, currently ('Ready'). | operator.kubecarrier.io/v1alpha1.KubeCarrierConditionType | true |
| status | Status is the status of the condition, one of ('True', 'False', 'Unknown'). | operator.kubecarrier.io/v1alpha1.ConditionStatus | true |
| lastTransitionTime | LastTransitionTime is the last time the condition transits from one status to another. | metav1.Time | true |
| reason | Reason is the (brief) reason for the condition's last transition. | string | true |
| message | Message is the human readable message indicating details about last transition. | string | true |

[Back to Group](#operator)

### KubeCarrierList.operator.kubecarrier.io/v1alpha1

KubeCarrierList contains a list of KubeCarrier

| Field | Description | Scheme | Required |
| ----- | ----------- | ------ | -------- |
| metadata |  | [metav1.ListMeta](https://kubernetes.io/docs/reference/generated/kubernetes-api/v1.14/#listmeta-v1-meta) | false |
| items |  | []operator.kubecarrier.io/v1alpha1.KubeCarrier | true |

[Back to Group](#operator)

### KubeCarrierSpec.operator.kubecarrier.io/v1alpha1

KubeCarrierSpec defines the desired state of KubeCarrier

| Field | Description | Scheme | Required |
| ----- | ----------- | ------ | -------- |

[Back to Group](#operator)

### KubeCarrierStatus.operator.kubecarrier.io/v1alpha1

KubeCarrierStatus defines the observed state of KubeCarrier

| Field | Description | Scheme | Required |
| ----- | ----------- | ------ | -------- |
| observedGeneration | ObservedGeneration is the most recent generation observed for this KubeCarrier by the controller. | operator.kubecarrier.io/v1alpha1.int64 | false |
| conditions | Conditions represents the latest available observations of a KubeCarrier's current state. | []operator.kubecarrier.io/v1alpha1.KubeCarrierCondition | false |
| phase | DEPRECATED. Phase represents the current lifecycle state of this object. Consider this field DEPRECATED, it will be removed as soon as there is a mechanism to map conditions to strings when printing the property. This is only for display purpose, for everything else use conditions. | operator.kubecarrier.io/v1alpha1.KubeCarrierPhaseType | false |

[Back to Group](#operator)

### CRDReference.operator.kubecarrier.io/v1alpha1

CRDReference references a CustomResourceDefitition.

| Field | Description | Scheme | Required |
| ----- | ----------- | ------ | -------- |
| kind |  | string | true |
| version |  | string | true |
| group |  | string | true |
| plural |  | string | true |

[Back to Group](#operator)

### ObjectReference.operator.kubecarrier.io/v1alpha1

ObjectReference describes the link to another object in the same namespace

| Field | Description | Scheme | Required |
| ----- | ----------- | ------ | -------- |
| name |  | string | true |

[Back to Group](#operator)<|MERGE_RESOLUTION|>--- conflicted
+++ resolved
@@ -1163,10 +1163,7 @@
 
 | Field | Description | Scheme | Required |
 | ----- | ----------- | ------ | -------- |
-<<<<<<< HEAD
 | tlsSecretRef | TLSSecretRef referencing the TLS serving credentials for the API server | operator.kubecarrier.io/v1alpha1.ObjectReference | true |
-=======
->>>>>>> da23a1f1
 
 [Back to Group](#operator)
 
