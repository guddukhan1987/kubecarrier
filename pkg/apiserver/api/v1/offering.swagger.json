--- conflicted
+++ resolved
@@ -101,14 +101,17 @@
       },
       "type": "object"
     },
-<<<<<<< HEAD
     "v1Event": {
       "properties": {
         "object": {
           "$ref": "#/definitions/protobufAny"
         },
         "type": {
-=======
+          "type": "string"
+        }
+      },
+      "type": "object"
+    },
     "v1Image": {
       "properties": {
         "data": {
@@ -116,7 +119,6 @@
           "type": "string"
         },
         "mediaType": {
->>>>>>> 0047a231
           "type": "string"
         }
       },
