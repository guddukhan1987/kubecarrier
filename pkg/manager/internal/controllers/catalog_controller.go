/*
Copyright 2020 The KubeCarrier Authors.

Licensed under the Apache License, Version 2.0 (the "License");
you may not use this file except in compliance with the License.
You may obtain a copy of the License at

    http://www.apache.org/licenses/LICENSE-2.0

Unless required by applicable law or agreed to in writing, software
distributed under the License is distributed on an "AS IS" BASIS,
WITHOUT WARRANTIES OR CONDITIONS OF ANY KIND, either express or implied.
See the License for the specific language governing permissions and
limitations under the License.
*/

package controllers

import (
	"context"
	"fmt"
	"reflect"

	"github.com/go-logr/logr"
	rbacv1 "k8s.io/api/rbac/v1"
<<<<<<< HEAD
=======
	"k8s.io/apimachinery/pkg/api/errors"
>>>>>>> 73c9c91b
	metav1 "k8s.io/apimachinery/pkg/apis/meta/v1"
	"k8s.io/apimachinery/pkg/runtime"
	"k8s.io/apimachinery/pkg/types"
	ctrl "sigs.k8s.io/controller-runtime"
	"sigs.k8s.io/controller-runtime/pkg/client"
	"sigs.k8s.io/controller-runtime/pkg/handler"
	"sigs.k8s.io/controller-runtime/pkg/reconcile"
	"sigs.k8s.io/controller-runtime/pkg/source"

	catalogv1alpha1 "github.com/kubermatic/kubecarrier/pkg/apis/catalog/v1alpha1"
	corev1alpha1 "github.com/kubermatic/kubecarrier/pkg/apis/core/v1alpha1"
	"github.com/kubermatic/kubecarrier/pkg/internal/multiowner"
	"github.com/kubermatic/kubecarrier/pkg/internal/util"
)

const (
	catalogControllerFinalizer = "catalog.kubecarrier.io/controller"
)

// CatalogReconciler reconciles a Catalog object
type CatalogReconciler struct {
	client.Client
	Log    logr.Logger
	Scheme *runtime.Scheme
}

// +kubebuilder:rbac:groups=catalog.kubecarrier.io,resources=catalogs,verbs=get;list;watch;update
// +kubebuilder:rbac:groups=catalog.kubecarrier.io,resources=catalogs/status,verbs=get;update;patch
// +kubebuilder:rbac:groups=catalog.kubecarrier.io,resources=catalogentries,verbs=list;watch
// +kubebuilder:rbac:groups=catalog.kubecarrier.io,resources=offerings,verbs=get;list;watch;create;update;delete
// +kubebuilder:rbac:groups=catalog.kubecarrier.io,resources=serviceclusterreferences,verbs=get;list;watch;create;update;delete
// +kubebuilder:rbac:groups=catalog.kubecarrier.io,resources=providers,verbs=get;list;watch;create;update;delete
// +kubebuilder:rbac:groups=kubecarrier.io,resources=serviceclusters,verbs=get;list;watch
// +kubebuilder:rbac:groups=kubecarrier.io,resources=serviceclusterassignments,verbs=get;list;watch;create;update;delete
// +kubebuilder:rbac:groups=rbac.authorization.k8s.io,resources=roles,verbs=get;list;watch;create;update;patch;delete;escalate;bind
// +kubebuilder:rbac:groups=rbac.authorization.k8s.io,resources=rolebindings,verbs=get;list;watch;create;update;patch;delete

// Reconcile function reconciles the Catalog object which specified by the request. Currently, it does the following:
// - Fetch the Catalog object.
// - Handle the deletion of the Catalog object.
// - Fetch the CatalogEntries and TenantReferences that selected by this Catalog object.
// - Update the Status of the Catalog object.
func (r *CatalogReconciler) Reconcile(req ctrl.Request) (ctrl.Result, error) {
	ctx := context.Background()
	log := r.Log.WithValues("catalog", req.NamespacedName)

	// Fetch the Catalog object.
	catalog := &catalogv1alpha1.Catalog{}
	if err := r.Get(ctx, req.NamespacedName, catalog); err != nil {
		// If the Catalog object is already gone, we just ignore the NotFound error.
		return ctrl.Result{}, client.IgnoreNotFound(err)
	}

	// Handle the deletion of the Catalog object.
	if !catalog.DeletionTimestamp.IsZero() {
		if err := r.handleDeletion(ctx, log, catalog); err != nil {
			return ctrl.Result{}, fmt.Errorf("handling deletion: %w", err)
		}
		return ctrl.Result{}, nil
	}

	if util.AddFinalizer(catalog, catalogControllerFinalizer) {
		// Update the Catalog with the finalizer
		if err := r.Update(ctx, catalog); err != nil {
			return ctrl.Result{}, fmt.Errorf("updating finalizers: %w", err)
		}
	}

	// Get CatalogEntries.
	readyCatalogEntries, err := r.listSelectedReadyCatalogEntries(ctx, log, catalog)
	if err != nil {
		return ctrl.Result{}, fmt.Errorf("getting selected CatalogEntries: %w", err)
	}

	var entries []catalogv1alpha1.ObjectReference
	for _, catalogEntry := range readyCatalogEntries {
		entries = append(entries,
			catalogv1alpha1.ObjectReference{
				Name: catalogEntry.Name,
			})
	}
	catalog.Status.Entries = entries

	// Get TenantReferences.
	readyTenants, err := r.listSelectedReadyTenants(ctx, log, catalog)
	if err != nil {
		return ctrl.Result{}, fmt.Errorf("getting selected TenantReferences: %w", err)
	}

	var tenants []catalogv1alpha1.ObjectReference
	for _, tenant := range readyTenants {
		tenants = append(tenants,
			catalogv1alpha1.ObjectReference{
				Name: tenant.Name,
			})
	}
	catalog.Status.Tenants = tenants

	// First update the entries and tenants to the status.
	if err := r.updateStatus(ctx, catalog, nil); err != nil {
		return ctrl.Result{}, fmt.Errorf("updating Catalog Status: %w", err)
	}

	// Get Provider
	provider, err := catalogv1alpha1.GetAccountByAccountNamespace(ctx, r.Client, req.Namespace)
	if err != nil {
		return ctrl.Result{}, fmt.Errorf("getting Provider: %w", err)
	}

	var (
<<<<<<< HEAD
		desiredProviderReferences        []runtime.Object
		desiredOfferings                 []runtime.Object
		desiredServiceClusterReferences  []runtime.Object
		desiredServiceClusterAssignments []runtime.Object
		desiredRoles                     []runtime.Object
		desiredRoleBindings              []runtime.Object
=======
		desiredProviders                 []catalogv1alpha1.Provider
		desiredOfferings                 []catalogv1alpha1.Offering
		desiredServiceClusterReferences  []catalogv1alpha1.ServiceClusterReference
		desiredServiceClusterAssignments []corev1alpha1.ServiceClusterAssignment
		desiredRoles                     []rbacv1.Role
		desiredRoleBindings              []rbacv1.RoleBinding
>>>>>>> 73c9c91b
	)
	for _, catalogEntry := range readyCatalogEntries {
		desiredProviderRoles, desiredProviderRoleBindings := r.buildDesiredProviderRolesAndRoleBindings(readyTenants, provider, catalogEntry)
		desiredTenantRoles, desiredTenantRoleBindings := r.buildDesiredTenantRolesAndRoleBindings(readyTenants, catalogEntry)
		desiredRoles = append(desiredRoles, desiredTenantRoles...)
		desiredRoles = append(desiredRoles, desiredProviderRoles...)
		desiredRoleBindings = append(desiredRoleBindings, desiredProviderRoleBindings...)
		desiredRoleBindings = append(desiredRoleBindings, desiredTenantRoleBindings...)
	}
<<<<<<< HEAD

	for _, tenant := range readyTenants {
		desiredProviderReferences = append(desiredProviderReferences, r.buildDesiredProviderReference(provider, tenant))
=======

	for _, tenant := range readyTenants {

		desiredProviders = append(desiredProviders, r.buildDesiredProvider(provider, tenant))
>>>>>>> 73c9c91b
		desiredOfferings = append(desiredOfferings, r.buildDesiredOfferings(provider, tenant, readyCatalogEntries)...)
		desiredServiceClusterReferencesForTenant, desiredServiceClusterAssignmentsForTenant, err := r.buildDesiredServiceClusterReferencesAndAssignments(ctx, log, provider, tenant, readyCatalogEntries)
		if err != nil {
			return ctrl.Result{}, fmt.Errorf("building ServiceClusterReferenceAndAssignment: %w", err)
		}
		desiredServiceClusterReferences = append(desiredServiceClusterReferences, desiredServiceClusterReferencesForTenant...)
		desiredServiceClusterAssignments = append(desiredServiceClusterAssignments, desiredServiceClusterAssignmentsForTenant...)
	}

	if err := r.reconcileProviders(ctx, log, catalog, desiredProviders); err != nil {
		return ctrl.Result{}, fmt.Errorf("reconcliing Providers: %w", err)
	}

	if err := r.reconcileOfferings(ctx, log, catalog, desiredOfferings); err != nil {
		return ctrl.Result{}, fmt.Errorf("reconcliing Offerings: %w", err)
	}

	if err := r.reconcileServiceClusterReferences(ctx, log, catalog, desiredServiceClusterReferences); err != nil {
		return ctrl.Result{}, fmt.Errorf("reconcliing ServiceClusterReferences: %w", err)
	}

	if err := r.reconcileServiceClusterAssignments(ctx, log, catalog, desiredServiceClusterAssignments); err != nil {
		return ctrl.Result{}, fmt.Errorf("reconcliing ServiceClusterAssignments: %w", err)
	}

	if err := r.reconcileRoles(ctx, log, catalog, desiredRoles); err != nil {
		return ctrl.Result{}, fmt.Errorf("reconciling Roles: %w", err)
	}

	if err := r.reconcileRoleBindings(ctx, log, catalog, desiredRoleBindings); err != nil {
		return ctrl.Result{}, fmt.Errorf("reconciling RoleBindings: %w", err)
	}

	// Update Catalog Status.
	if err := r.updateStatus(ctx, catalog, &catalogv1alpha1.CatalogCondition{
		Type:    catalogv1alpha1.CatalogReady,
		Status:  catalogv1alpha1.ConditionTrue,
		Reason:  "CatalogReady",
		Message: "Catalog is Ready.",
	}); err != nil {
		return ctrl.Result{}, fmt.Errorf("updating Catalog Status: %w", err)
	}

	return ctrl.Result{}, nil
}

func (r *CatalogReconciler) SetupWithManager(mgr ctrl.Manager) error {
	enqueueAllCatalogsInNamespace := &handler.EnqueueRequestsFromMapFunc{
		ToRequests: handler.ToRequestsFunc(func(mapObject handler.MapObject) (out []reconcile.Request) {
			catalogList := &catalogv1alpha1.CatalogList{}
			if err := r.List(context.Background(), catalogList, client.InNamespace(mapObject.Meta.GetNamespace())); err != nil {
				// This will makes the manager crashes, and it will restart and reconcile all objects again.
				panic(fmt.Errorf("listting Catalog: %w", err))
			}
			for _, catalog := range catalogList.Items {
				out = append(out, reconcile.Request{
					NamespacedName: types.NamespacedName{
						Name:      catalog.Name,
						Namespace: catalog.Namespace,
					},
				})
			}
			return
		}),
	}
	enqueuerForOwner := multiowner.EnqueueRequestForOwner(&catalogv1alpha1.Catalog{}, mgr.GetScheme())
	return ctrl.NewControllerManagedBy(mgr).
		For(&catalogv1alpha1.Catalog{}).
		Watches(&source.Kind{Type: &catalogv1alpha1.TenantReference{}}, enqueueAllCatalogsInNamespace).
		Watches(&source.Kind{Type: &catalogv1alpha1.CatalogEntry{}}, enqueueAllCatalogsInNamespace).
		Watches(&source.Kind{Type: &corev1alpha1.ServiceCluster{}}, enqueueAllCatalogsInNamespace).
		Watches(&source.Kind{Type: &catalogv1alpha1.Offering{}}, enqueuerForOwner).
		Watches(&source.Kind{Type: &catalogv1alpha1.Provider{}}, enqueuerForOwner).
		Watches(&source.Kind{Type: &catalogv1alpha1.ServiceClusterReference{}}, enqueuerForOwner).
		Watches(&source.Kind{Type: &corev1alpha1.ServiceClusterAssignment{}}, enqueuerForOwner).
		Watches(&source.Kind{Type: &rbacv1.Role{}}, enqueuerForOwner).
		Watches(&source.Kind{Type: &rbacv1.RoleBinding{}}, enqueuerForOwner).
		Complete(r)
}

func (r *CatalogReconciler) handleDeletion(ctx context.Context, log logr.Logger, catalog *catalogv1alpha1.Catalog) error {
	// Update the Catalog Status to Terminating.
	readyCondition, _ := catalog.Status.GetCondition(catalogv1alpha1.CatalogReady)
	if readyCondition.Status != catalogv1alpha1.ConditionFalse ||
		readyCondition.Status == catalogv1alpha1.ConditionFalse && readyCondition.Reason != catalogv1alpha1.CatalogTerminatingReason {
		if err := r.updateStatus(ctx, catalog, &catalogv1alpha1.CatalogCondition{
			Type:    catalogv1alpha1.CatalogReady,
			Status:  catalogv1alpha1.ConditionFalse,
			Reason:  catalogv1alpha1.CatalogTerminatingReason,
			Message: "Catalog is being terminated",
		}); err != nil {
			return fmt.Errorf("updating Catalog Status: %w", err)
		}
	}

<<<<<<< HEAD
	cleanedUp, err := multiowner.DeleteOwnedObjects(ctx, log, r.Client, r.Scheme, catalog, []runtime.Object{
		&catalogv1alpha1.Offering{},
		&catalogv1alpha1.ServiceClusterReference{},
		&catalogv1alpha1.ProviderReference{},
		&corev1alpha1.ServiceClusterAssignment{},
		&rbacv1.Role{},
		&rbacv1.RoleBinding{},
	})
	if err != nil {
		return fmt.Errorf("cleanning up owned objects: %w", err)
=======
	deletedOfferingsCounter, err := r.cleanupOfferings(ctx, log, catalog, nil)
	if err != nil {
		return fmt.Errorf("cleaning up Offerings: %w", err)
	}
	deletedProvidersCounter, err := r.cleanupProviders(ctx, log, catalog, nil)
	if err != nil {
		return fmt.Errorf("cleaning up Providers: %w", err)
	}
	deletedServiceClusterReferencesCounter, err := r.cleanupServiceClusterReferences(ctx, log, catalog, nil)
	if err != nil {
		return fmt.Errorf("cleaning up ServiceClusterReferences: %w", err)
	}
	deletedServiceClusterAssignmentsCounter, err := r.cleanupServiceClusterAssignments(ctx, log, catalog, nil)
	if err != nil {
		return fmt.Errorf("cleaning up ServiceClusterReferences: %w", err)
	}
	deletedRolesCounter, err := r.cleanupRoles(ctx, log, catalog, nil)
	if err != nil {
		return fmt.Errorf("cleaning up Roles: %w", err)
	}
	deletedRoleBindingsCounter, err := r.cleanupRoleBindings(ctx, log, catalog, nil)
	if err != nil {
		return fmt.Errorf("cleaning up RoleBindings: %w", err)
	}

	if deletedOfferingsCounter != 0 ||
		deletedProvidersCounter != 0 ||
		deletedServiceClusterReferencesCounter != 0 ||
		deletedServiceClusterAssignmentsCounter != 0 ||
		deletedRolesCounter != 0 ||
		deletedRoleBindingsCounter != 0 {
		// move to the next reconcilation round.
		return nil
>>>>>>> 73c9c91b
	}

	if cleanedUp && util.RemoveFinalizer(catalog, catalogControllerFinalizer) {
		if err := r.Update(ctx, catalog); err != nil {
			return fmt.Errorf("updating Catalog: %w", err)
		}
	}
	return nil
}

func (r *CatalogReconciler) updateStatus(
	ctx context.Context,
	catalog *catalogv1alpha1.Catalog,
	condition *catalogv1alpha1.CatalogCondition,
) error {
	catalog.Status.ObservedGeneration = catalog.Generation
	if condition != nil {
		catalog.Status.SetCondition(*condition)
	}
	if err := r.Status().Update(ctx, catalog); err != nil {
		return fmt.Errorf("updating Catalog status: %w", err)
	}
	return nil
}

func (r *CatalogReconciler) listSelectedReadyCatalogEntries(ctx context.Context, log logr.Logger, catalog *catalogv1alpha1.Catalog) ([]catalogv1alpha1.CatalogEntry, error) {
	catalogEntrySelector, err := metav1.LabelSelectorAsSelector(catalog.Spec.CatalogEntrySelector)
	if err != nil {
		return nil, fmt.Errorf("parsing CatalogEntry selector: %w", err)
	}
	catalogEntries := &catalogv1alpha1.CatalogEntryList{}
	if err := r.List(ctx, catalogEntries, client.InNamespace(catalog.Namespace), client.MatchingLabelsSelector{Selector: catalogEntrySelector}); err != nil {
		return nil, fmt.Errorf("listing CatalogEntry: %w", err)
	}
	var readyCatalogEntries []catalogv1alpha1.CatalogEntry
	for _, catalogEntry := range catalogEntries.Items {
		if catalogEntry.IsReady() {
			readyCatalogEntries = append(readyCatalogEntries, catalogEntry)
		}
	}
	return readyCatalogEntries, nil
}

func (r *CatalogReconciler) listSelectedReadyTenants(ctx context.Context, log logr.Logger, catalog *catalogv1alpha1.Catalog) ([]*catalogv1alpha1.Account, error) {
	tenantReferenceSelector, err := metav1.LabelSelectorAsSelector(catalog.Spec.TenantReferenceSelector)
	if err != nil {
		return nil, fmt.Errorf("parsing TenantReference selector: %w", err)
	}
	tenantReferences := &catalogv1alpha1.TenantReferenceList{}
	if err := r.List(ctx, tenantReferences, client.InNamespace(catalog.Namespace), client.MatchingLabelsSelector{Selector: tenantReferenceSelector}); err != nil {
		return nil, fmt.Errorf("listing TenantReference: %w", err)
	}
	var readyTenants []*catalogv1alpha1.Account
	for _, tenantReference := range tenantReferences.Items {
		tenant := &catalogv1alpha1.Account{}
		if err := r.Get(ctx, types.NamespacedName{
			Name: tenantReference.Name,
		}, tenant); err != nil {
			return nil, fmt.Errorf("getting Tenant: %w", err)
		}

		if tenant.IsReady() && tenant.HasRole(catalogv1alpha1.TenantRole) {
			readyTenants = append(readyTenants, tenant)
		}
	}
	return readyTenants, nil
}

func (r *CatalogReconciler) buildDesiredOfferings(
	provider *catalogv1alpha1.Account,
	tenant *catalogv1alpha1.Account,
	catalogEntries []catalogv1alpha1.CatalogEntry,
) (desiredOfferings []runtime.Object) {
	for _, catalogEntry := range catalogEntries {
		desiredOfferings = append(desiredOfferings, &catalogv1alpha1.Offering{
			ObjectMeta: metav1.ObjectMeta{
				Name:      catalogEntry.Name,
				Namespace: tenant.Status.Namespace.Name,
			},
			Offering: catalogv1alpha1.OfferingData{
				Metadata: catalogv1alpha1.OfferingMetadata{
					DisplayName: catalogEntry.Spec.Metadata.DisplayName,
					Description: catalogEntry.Spec.Metadata.Description,
				},
				Provider: catalogv1alpha1.ObjectReference{
					Name: provider.Name,
				},
				CRD: *catalogEntry.Status.TenantCRD,
			},
		})
	}
	return
}

func (r *CatalogReconciler) buildDesiredProvider(
	provider *catalogv1alpha1.Account,
	tenant *catalogv1alpha1.Account,
<<<<<<< HEAD
) (desiredProviderReference runtime.Object) {
	desiredProviderReference = &catalogv1alpha1.ProviderReference{
=======
) catalogv1alpha1.Provider {
	return catalogv1alpha1.Provider{
>>>>>>> 73c9c91b
		ObjectMeta: metav1.ObjectMeta{
			Name:      provider.Name,
			Namespace: tenant.Status.Namespace.Name,
		},
		Spec: catalogv1alpha1.ProviderSpec{
			Metadata: provider.Spec.Metadata,
		},
	}
	return
}

func (r *CatalogReconciler) buildDesiredServiceClusterReferencesAndAssignments(
	ctx context.Context, log logr.Logger,
	provider *catalogv1alpha1.Account,
	tenant *catalogv1alpha1.Account,
	catalogEntries []catalogv1alpha1.CatalogEntry,
) (desiredServiceClusterReferences []runtime.Object, desiredServiceClusterAssignments []runtime.Object, err error) {
	serviceClusterNames := map[string]struct{}{}
	for _, catalogEntry := range catalogEntries {
		serviceClusterNames[catalogEntry.Status.TenantCRD.ServiceCluster.Name] = struct{}{}
	}
	for serviceClusterName := range serviceClusterNames {
		serviceCluster := &corev1alpha1.ServiceCluster{}
		if err := r.Get(ctx, types.NamespacedName{
			Name:      serviceClusterName,
			Namespace: provider.Status.Namespace.Name,
		}, serviceCluster); err != nil {
			return nil, nil, fmt.Errorf("getting ServiceCluster: %w", err)
		}
		desiredServiceClusterReferences = append(desiredServiceClusterReferences, &catalogv1alpha1.ServiceClusterReference{
			ObjectMeta: metav1.ObjectMeta{
				Name:      serviceClusterName + "." + provider.Name,
				Namespace: tenant.Status.Namespace.Name,
			},
			Spec: catalogv1alpha1.ServiceClusterReferenceSpec{
				Metadata: serviceCluster.Spec.Metadata,
				Provider: catalogv1alpha1.ObjectReference{
					Name: provider.Name,
				},
			},
		})

		desiredServiceClusterAssignments = append(desiredServiceClusterAssignments, &corev1alpha1.ServiceClusterAssignment{
			ObjectMeta: metav1.ObjectMeta{
				Name:      tenant.Status.Namespace.Name + "." + serviceClusterName,
				Namespace: provider.Status.Namespace.Name,
			},
			Spec: corev1alpha1.ServiceClusterAssignmentSpec{
				ServiceCluster: corev1alpha1.ObjectReference{
					Name: serviceClusterName,
				},
				ManagementClusterNamespace: corev1alpha1.ObjectReference{
					Name: tenant.Status.Namespace.Name,
				},
			},
		})
	}
	return
}

func (r *CatalogReconciler) buildDesiredTenantRolesAndRoleBindings(
	tenants []*catalogv1alpha1.Account,
	catalogEntry catalogv1alpha1.CatalogEntry,
<<<<<<< HEAD
) (desiredRoles []runtime.Object, desiredRoleBindings []runtime.Object) {
	tenantCRDInfo := catalogEntry.Status.TenantCRD
	for _, tenant := range tenants {
		role := &rbacv1.Role{
=======
) ([]rbacv1.Role, []rbacv1.RoleBinding) {
	var desiredRoles []rbacv1.Role
	var desiredRoleBindings []rbacv1.RoleBinding
	tenantCRDInfo := catalogEntry.Status.TenantCRD
	for _, tenant := range tenants {
		role := rbacv1.Role{
>>>>>>> 73c9c91b
			ObjectMeta: metav1.ObjectMeta{
				Name:      fmt.Sprintf("kubecarrier:tenant:%s", catalogEntry.Name),
				Namespace: tenant.Status.Namespace.Name,
			},
			Rules: []rbacv1.PolicyRule{
				{
					APIGroups: []string{tenantCRDInfo.APIGroup},
					Resources: []string{tenantCRDInfo.Plural},
					Verbs:     []string{rbacv1.VerbAll},
				},
			},
<<<<<<< HEAD
=======
		}
		desiredRoles = append(desiredRoles, role)

		roleBinding := rbacv1.RoleBinding{
			ObjectMeta: metav1.ObjectMeta{
				Name:      fmt.Sprintf("kubecarrier:tenant:%s", catalogEntry.Name),
				Namespace: tenant.Status.Namespace.Name,
			},
			Subjects: tenant.Spec.Subjects,
			RoleRef: rbacv1.RoleRef{
				APIGroup: "rbac.authorization.k8s.io",
				Kind:     "Role",
				Name:     role.Name,
			},
		}
		desiredRoleBindings = append(desiredRoleBindings, roleBinding)
	}
	return desiredRoles, desiredRoleBindings
}

func (r *CatalogReconciler) buildDesiredProviderRolesAndRoleBindings(
	tenants []*catalogv1alpha1.Account,
	provider *catalogv1alpha1.Account,
	catalogEntry catalogv1alpha1.CatalogEntry,
) ([]rbacv1.Role, []rbacv1.RoleBinding) {
	var desiredRoles []rbacv1.Role
	var desiredRoleBindings []rbacv1.RoleBinding
	providerCRDInfo := catalogEntry.Status.ProviderCRD
	for _, tenant := range tenants {
		role := rbacv1.Role{
			ObjectMeta: metav1.ObjectMeta{
				Name:      fmt.Sprintf("kubecarrier:provider:%s", catalogEntry.Name),
				Namespace: tenant.Status.Namespace.Name,
			},
			Rules: []rbacv1.PolicyRule{
				{
					APIGroups: []string{providerCRDInfo.APIGroup},
					Resources: []string{providerCRDInfo.Plural},
					Verbs:     []string{rbacv1.VerbAll},
				},
			},
		}
		desiredRoles = append(desiredRoles, role)
		roleBinding := rbacv1.RoleBinding{
			ObjectMeta: metav1.ObjectMeta{
				Name:      fmt.Sprintf("kubecarrier:provider:%s", catalogEntry.Name),
				Namespace: tenant.Status.Namespace.Name,
			},
			Subjects: provider.Spec.Subjects,
			RoleRef: rbacv1.RoleRef{
				APIGroup: "rbac.authorization.k8s.io",
				Kind:     "Role",
				Name:     role.Name,
			},
		}
		desiredRoleBindings = append(desiredRoleBindings, roleBinding)
	}
	return desiredRoles, desiredRoleBindings
}

func (r *CatalogReconciler) reconcileOfferings(
	ctx context.Context, log logr.Logger,
	catalog *catalogv1alpha1.Catalog,
	desiredOfferings []catalogv1alpha1.Offering,
) error {
	if _, err := r.cleanupOfferings(ctx, log, catalog, desiredOfferings); err != nil {
		return fmt.Errorf("cleanup Offering: %w", err)
	}

	for _, desiredOffering := range desiredOfferings {
		if _, err := multiowner.InsertOwnerReference(catalog, &desiredOffering, r.Scheme); err != nil {
			return fmt.Errorf("inserting OwnerReference: %w", err)
>>>>>>> 73c9c91b
		}
		desiredRoles = append(desiredRoles, role)

		roleBinding := &rbacv1.RoleBinding{
			ObjectMeta: metav1.ObjectMeta{
				Name:      fmt.Sprintf("kubecarrier:tenant:%s", catalogEntry.Name),
				Namespace: tenant.Status.Namespace.Name,
			},
			Subjects: tenant.Spec.Subjects,
			RoleRef: rbacv1.RoleRef{
				APIGroup: "rbac.authorization.k8s.io",
				Kind:     "Role",
				Name:     role.Name,
			},
		}
		desiredRoleBindings = append(desiredRoleBindings, roleBinding)
	}
	return desiredRoles, desiredRoleBindings
}

func (r *CatalogReconciler) buildDesiredProviderRolesAndRoleBindings(
	tenants []*catalogv1alpha1.Account,
	provider *catalogv1alpha1.Account,
	catalogEntry catalogv1alpha1.CatalogEntry,
) (desiredRoles []runtime.Object, desiredRoleBindings []runtime.Object) {
	providerCRDInfo := catalogEntry.Status.ProviderCRD
	for _, tenant := range tenants {
		role := &rbacv1.Role{
			ObjectMeta: metav1.ObjectMeta{
				Name:      fmt.Sprintf("kubecarrier:provider:%s", catalogEntry.Name),
				Namespace: tenant.Status.Namespace.Name,
			},
			Rules: []rbacv1.PolicyRule{
				{
					APIGroups: []string{providerCRDInfo.APIGroup},
					Resources: []string{providerCRDInfo.Plural},
					Verbs:     []string{rbacv1.VerbAll},
				},
			},
		}
		desiredRoles = append(desiredRoles, role)
		roleBinding := &rbacv1.RoleBinding{
			ObjectMeta: metav1.ObjectMeta{
				Name:      fmt.Sprintf("kubecarrier:provider:%s", catalogEntry.Name),
				Namespace: tenant.Status.Namespace.Name,
			},
			Subjects: provider.Spec.Subjects,
			RoleRef: rbacv1.RoleRef{
				APIGroup: "rbac.authorization.k8s.io",
				Kind:     "Role",
				Name:     role.Name,
			},
		}
		desiredRoleBindings = append(desiredRoleBindings, roleBinding)
	}
	return desiredRoles, desiredRoleBindings
}

<<<<<<< HEAD
func (r *CatalogReconciler) reconcileOfferings(
	ctx context.Context, log logr.Logger,
	catalog *catalogv1alpha1.Catalog,
	desiredOfferings []runtime.Object,
) error {
	return multiowner.ReconcileOwnedObjects(
		ctx, log,
		r.Client, r.Scheme,
		catalog,
		desiredOfferings, &catalogv1alpha1.Offering{},
		func(actual, desired runtime.Object) error {
			actualOffering := actual.(*catalogv1alpha1.Offering)
			desiredOffering := desired.(*catalogv1alpha1.Offering)
			if !reflect.DeepEqual(actualOffering.Offering, desiredOffering.Offering) {
				actualOffering.Offering = desiredOffering.Offering
			}
			return nil
		})
}

func (r *CatalogReconciler) reconcileProviderReferences(
	ctx context.Context, log logr.Logger,
	catalog *catalogv1alpha1.Catalog,
	desiredProviderReferences []runtime.Object,
) error {
	return multiowner.ReconcileOwnedObjects(
		ctx, log,
		r.Client, r.Scheme,
		catalog,
		desiredProviderReferences, &catalogv1alpha1.ProviderReference{},
		func(actual, desired runtime.Object) error {
			actualProviderReference := actual.(*catalogv1alpha1.ProviderReference)
			desiredProviderReference := desired.(*catalogv1alpha1.ProviderReference)
			if !reflect.DeepEqual(actualProviderReference.Spec, desiredProviderReference.Spec) {
				actualProviderReference.Spec = desiredProviderReference.Spec
=======
func (r *CatalogReconciler) reconcileProviders(
	ctx context.Context, log logr.Logger,
	catalog *catalogv1alpha1.Catalog,
	desiredProviders []catalogv1alpha1.Provider,
) error {
	if _, err := r.cleanupProviders(ctx, log, catalog, desiredProviders); err != nil {
		return fmt.Errorf("cleanup Provider: %w", err)
	}

	for _, desiredProvider := range desiredProviders {
		if _, err := multiowner.InsertOwnerReference(catalog, &desiredProvider, r.Scheme); err != nil {
			return fmt.Errorf("inserting OwnerReference: %w", err)
		}

		foundProvider := &catalogv1alpha1.Provider{}
		err := r.Get(ctx, types.NamespacedName{
			Name:      desiredProvider.Name,
			Namespace: desiredProvider.Namespace,
		}, foundProvider)
		if err != nil && !errors.IsNotFound(err) {
			return fmt.Errorf("getting Provider: %w", err)
		}
		if errors.IsNotFound(err) {
			// Create the Provider.
			if err := r.Create(ctx, &desiredProvider); err != nil {
				return fmt.Errorf("creating Provider: %w", err)
			}
			foundProvider = &desiredProvider
		}

		ownerChanged, err := multiowner.InsertOwnerReference(catalog, foundProvider, r.Scheme)
		if err != nil {
			return fmt.Errorf("inserting OwnerReference: %w", err)
		}
		if !reflect.DeepEqual(desiredProvider.Spec, foundProvider.Spec) || ownerChanged {
			foundProvider.Spec = desiredProvider.Spec
			if err := r.Update(ctx, foundProvider); err != nil {
				return fmt.Errorf("updaing Provider: %w", err)
>>>>>>> 73c9c91b
			}
			return nil
		})
}

func (r *CatalogReconciler) reconcileServiceClusterReferences(
	ctx context.Context, log logr.Logger,
	catalog *catalogv1alpha1.Catalog,
	desiredServiceClusterReferences []runtime.Object,
) error {
	return multiowner.ReconcileOwnedObjects(
		ctx, log,
		r.Client, r.Scheme,
		catalog,
		desiredServiceClusterReferences, &catalogv1alpha1.ServiceClusterReference{},
		func(actual, desired runtime.Object) error {
			actualServiceClusterReference := actual.(*catalogv1alpha1.ServiceClusterReference)
			desiredServiceClusterReference := desired.(*catalogv1alpha1.ServiceClusterReference)
			if !reflect.DeepEqual(actualServiceClusterReference.Spec, desiredServiceClusterReference.Spec) {
				actualServiceClusterReference.Spec = desiredServiceClusterReference.Spec
			}
			return nil
		})
}

func (r *CatalogReconciler) reconcileServiceClusterAssignments(
	ctx context.Context, log logr.Logger,
	catalog *catalogv1alpha1.Catalog,
	desiredServiceClusterAssignments []runtime.Object,
) error {

	if err := multiowner.ReconcileOwnedObjects(
		ctx, log,
		r.Client, r.Scheme,
		catalog,
		desiredServiceClusterAssignments, &corev1alpha1.ServiceClusterAssignment{},
		func(actual, desired runtime.Object) error {
			actualServiceClusterAssignment := actual.(*corev1alpha1.ServiceClusterAssignment)
			desiredServiceClusterAssignment := desired.(*corev1alpha1.ServiceClusterAssignment)
			if !reflect.DeepEqual(desiredServiceClusterAssignment.Spec, desiredServiceClusterAssignment.Spec) {
				actualServiceClusterAssignment.Spec = desiredServiceClusterAssignment.Spec
			}
			return nil
		}); err != nil {
		return nil
	}

	var readyServiceClusterAssignmentsCounter int
	foundServiceClusterAssignmentList := &corev1alpha1.ServiceClusterAssignmentList{}
	if err := r.List(ctx, foundServiceClusterAssignmentList, multiowner.OwnedBy(catalog, r.Scheme), client.InNamespace(catalog.Namespace)); err != nil {
		return fmt.Errorf("listing ServiceClusterAssignments: %w", err)
	}
	for _, serviceClusterAssignment := range foundServiceClusterAssignmentList.Items {
		if serviceClusterAssignment.IsReady() {
			readyServiceClusterAssignmentsCounter++
		}
	}

	// Update AssignmentsReady Status.
	if readyServiceClusterAssignmentsCounter == len(desiredServiceClusterAssignments) {
		if err := r.updateStatus(ctx, catalog, &catalogv1alpha1.CatalogCondition{
			Type:    catalogv1alpha1.ServiceClusterAssignmentReady,
			Status:  catalogv1alpha1.ConditionTrue,
			Reason:  "ServiceClusterAssignmentsReady",
			Message: "All ServiceClusterAssignments are ready.",
		}); err != nil {
			return fmt.Errorf("updating Catalog AssignmentsReady Status: %w", err)
		}
	} else {
		if err := r.updateStatus(ctx, catalog, &catalogv1alpha1.CatalogCondition{
			Type:    catalogv1alpha1.ServiceClusterAssignmentReady,
			Status:  catalogv1alpha1.ConditionFalse,
			Reason:  "ServiceClusterAssignmentsUnready",
			Message: "ServiceClusterAssignments are not ready.",
		}); err != nil {
			return fmt.Errorf("updating Catalog AssignmentsReady Status: %w", err)
		}
	}

	return nil
}

func (r *CatalogReconciler) reconcileRoles(
<<<<<<< HEAD
	ctx context.Context, log logr.Logger,
	catalog *catalogv1alpha1.Catalog,
	desiredRoles []runtime.Object,
) error {
	return multiowner.ReconcileOwnedObjects(
		ctx, log,
		r.Client, r.Scheme,
=======
	ctx context.Context, log logr.Logger,
	catalog *catalogv1alpha1.Catalog,
	desiredRoles []rbacv1.Role,
) error {
	if _, err := r.cleanupRoles(ctx, log, catalog, desiredRoles); err != nil {
		return fmt.Errorf("cleanup Role: %w", err)
	}

	for _, desiredRole := range desiredRoles {
		if _, err := multiowner.InsertOwnerReference(catalog, &desiredRole, r.Scheme); err != nil {
			return fmt.Errorf("inserting OwnerReference: %w", err)
		}

		foundRole := &rbacv1.Role{}
		err := r.Get(ctx, types.NamespacedName{
			Name:      desiredRole.Name,
			Namespace: desiredRole.Namespace,
		}, foundRole)
		if err != nil && !errors.IsNotFound(err) {
			return fmt.Errorf("getting Role: %w", err)
		}
		if errors.IsNotFound(err) {
			// Create the Role.
			if err := r.Create(ctx, &desiredRole); err != nil {
				return fmt.Errorf("creating Role: %w", err)
			}
			foundRole = &desiredRole
		}

		ownerChanged, err := multiowner.InsertOwnerReference(catalog, foundRole, r.Scheme)
		if err != nil {
			return fmt.Errorf("inserting OwnerReference: %w", err)
		}
		if !reflect.DeepEqual(desiredRole.Rules, foundRole.Rules) || ownerChanged {
			foundRole.Rules = desiredRole.Rules
			if err := r.Update(ctx, foundRole); err != nil {
				return fmt.Errorf("updaing Role: %w", err)
			}
		}
	}
	return nil
}

func (r *CatalogReconciler) reconcileRoleBindings(
	ctx context.Context, log logr.Logger,
	catalog *catalogv1alpha1.Catalog,
	desiredRoleBindings []rbacv1.RoleBinding,
) error {
	if _, err := r.cleanupRoleBindings(ctx, log, catalog, desiredRoleBindings); err != nil {
		return fmt.Errorf("cleanup RoleBinding: %w", err)
	}

	for _, desiredRoleBinding := range desiredRoleBindings {
		if _, err := multiowner.InsertOwnerReference(catalog, &desiredRoleBinding, r.Scheme); err != nil {
			return fmt.Errorf("inserting OwnerReference: %w", err)
		}

		foundRoleBinding := &rbacv1.RoleBinding{}
		err := r.Get(ctx, types.NamespacedName{
			Name:      desiredRoleBinding.Name,
			Namespace: desiredRoleBinding.Namespace,
		}, foundRoleBinding)
		if err != nil && !errors.IsNotFound(err) {
			return fmt.Errorf("getting RoleBinding: %w", err)
		}
		if errors.IsNotFound(err) {
			// Create the RoleBinding.
			if err := r.Create(ctx, &desiredRoleBinding); err != nil {
				return fmt.Errorf("creating RoleBinding: %w", err)
			}
			foundRoleBinding = &desiredRoleBinding
		}

		ownerChanged, err := multiowner.InsertOwnerReference(catalog, foundRoleBinding, r.Scheme)
		if err != nil {
			return fmt.Errorf("inserting OwnerReference: %w", err)
		}
		if !reflect.DeepEqual(desiredRoleBinding.Subjects, foundRoleBinding.Subjects) ||
			!reflect.DeepEqual(desiredRoleBinding.RoleRef, foundRoleBinding.RoleRef) ||
			ownerChanged {
			foundRoleBinding.Subjects = desiredRoleBinding.Subjects
			foundRoleBinding.RoleRef = desiredRoleBinding.RoleRef
			if err := r.Update(ctx, foundRoleBinding); err != nil {
				return fmt.Errorf("updaing RoleBinding: %w", err)
			}
		}
	}
	return nil
}

func (r *CatalogReconciler) cleanupOfferings(
	ctx context.Context, log logr.Logger,
	catalog *catalogv1alpha1.Catalog,
	desiredOfferings []catalogv1alpha1.Offering,
) (deletedOfferingCounter int, err error) {
	// Fetch existing Offerings.
	foundOfferingList := &catalogv1alpha1.OfferingList{}
	if err := r.List(ctx, foundOfferingList, multiowner.OwnedBy(catalog, r.Scheme)); err != nil {
		return 0, fmt.Errorf("listing Offerings: %w", err)
	}
	return r.cleanupOutdatedReferences(ctx, log,
		catalog,
		offeringsToObjectArray(foundOfferingList.Items),
		offeringsToObjectArray(desiredOfferings))
}

func (r *CatalogReconciler) cleanupProviders(
	ctx context.Context, log logr.Logger,
	catalog *catalogv1alpha1.Catalog,
	desiredProviders []catalogv1alpha1.Provider,
) (deletedProviderCounter int, err error) {
	// Fetch existing Providers.
	foundProviderList := &catalogv1alpha1.ProviderList{}
	if err := r.List(ctx, foundProviderList, multiowner.OwnedBy(catalog, r.Scheme)); err != nil {
		return 0, fmt.Errorf("listing Providers: %w", err)
	}

	return r.cleanupOutdatedReferences(ctx, log,
		catalog,
		providersToObjectArray(foundProviderList.Items),
		providersToObjectArray(desiredProviders))
}

func (r *CatalogReconciler) cleanupServiceClusterReferences(
	ctx context.Context, log logr.Logger,
	catalog *catalogv1alpha1.Catalog,
	desiredServiceClusterReferences []catalogv1alpha1.ServiceClusterReference,
) (deletedServiceClusterReferenceCounter int, err error) {
	// Fetch existing ServiceClusterReferences.
	foundServiceClusterReferenceList := &catalogv1alpha1.ServiceClusterReferenceList{}
	if err := r.List(ctx, foundServiceClusterReferenceList, multiowner.OwnedBy(catalog, r.Scheme)); err != nil {
		return 0, fmt.Errorf("listing ServiceClusterReferences: %w", err)
	}
	return r.cleanupOutdatedReferences(ctx, log,
>>>>>>> 73c9c91b
		catalog,
		desiredRoles, &rbacv1.Role{},
		func(actual, desired runtime.Object) error {
			actualRole := actual.(*rbacv1.Role)
			desiredRole := desired.(*rbacv1.Role)
			if !reflect.DeepEqual(actualRole.Rules, desiredRole.Rules) {
				actualRole.Rules = desiredRole.Rules
			}
			return nil
		})
}

func (r *CatalogReconciler) reconcileRoleBindings(
	ctx context.Context, log logr.Logger,
	catalog *catalogv1alpha1.Catalog,
	desiredRoleBindings []runtime.Object,
) error {
	return multiowner.ReconcileOwnedObjects(
		ctx, log,
		r.Client, r.Scheme,
		catalog,
<<<<<<< HEAD
		desiredRoleBindings, &rbacv1.RoleBinding{},
		func(actual, desired runtime.Object) error {
			actualRoleBinding := actual.(*rbacv1.RoleBinding)
			desiredRoleBinding := desired.(*rbacv1.RoleBinding)
			if !reflect.DeepEqual(actualRoleBinding.Subjects, desiredRoleBinding.Subjects) ||
				!reflect.DeepEqual(actualRoleBinding.RoleRef, desiredRoleBinding.RoleRef) {
				actualRoleBinding.Subjects = desiredRoleBinding.Subjects
				actualRoleBinding.RoleRef = desiredRoleBinding.RoleRef
=======
		serviceClusterAssignmentsToObjectArray(foundServiceClusterAssignmentList.Items),
		serviceClusterAssignmentsToObjectArray(desiredServiceClusterAssignments))
}

func (r *CatalogReconciler) cleanupRoles(
	ctx context.Context, log logr.Logger,
	catalog *catalogv1alpha1.Catalog,
	desiredRoles []rbacv1.Role,
) (deletedRoleCounter int, err error) {
	// Fetch existing Roles.
	foundRoleList := &rbacv1.RoleList{}
	if err := r.List(ctx, foundRoleList, multiowner.OwnedBy(catalog, r.Scheme)); err != nil {
		return 0, fmt.Errorf("listing Roles: %w", err)
	}
	return r.cleanupOutdatedReferences(ctx, log,
		catalog,
		rolesToObjectArray(foundRoleList.Items),
		rolesToObjectArray(desiredRoles))
}

func (r *CatalogReconciler) cleanupRoleBindings(
	ctx context.Context, log logr.Logger,
	catalog *catalogv1alpha1.Catalog,
	desiredRoleBindings []rbacv1.RoleBinding,
) (deletedRoleBindingCounter int, err error) {
	// Fetch existing RoleBindings.
	foundRoleBindingList := &rbacv1.RoleBindingList{}
	if err := r.List(ctx, foundRoleBindingList, multiowner.OwnedBy(catalog, r.Scheme)); err != nil {
		return 0, fmt.Errorf("listing RoleBindings: %w", err)
	}
	return r.cleanupOutdatedReferences(ctx, log,
		catalog,
		roleBindingsToObjectArray(foundRoleBindingList.Items),
		roleBindingsToObjectArray(desiredRoleBindings))
}

func offeringsToObjectArray(offerings []catalogv1alpha1.Offering) []object {
	out := make([]object, len(offerings))
	for i := range offerings {
		out[i] = &offerings[i]
	}
	return out
}

func providersToObjectArray(providers []catalogv1alpha1.Provider) []object {
	out := make([]object, len(providers))
	for i := range providers {
		out[i] = &providers[i]
	}
	return out
}

func serviceClusterReferencesToObjectArray(serviceClusterReferences []catalogv1alpha1.ServiceClusterReference) []object {
	out := make([]object, len(serviceClusterReferences))
	for i := range serviceClusterReferences {
		out[i] = &serviceClusterReferences[i]
	}
	return out
}

func serviceClusterAssignmentsToObjectArray(serviceClusterAssignments []corev1alpha1.ServiceClusterAssignment) []object {
	out := make([]object, len(serviceClusterAssignments))
	for i := range serviceClusterAssignments {
		out[i] = &serviceClusterAssignments[i]
	}
	return out
}

func clusterRolesToObjectArray(clusterRoles []rbacv1.ClusterRole) []object {
	out := make([]object, len(clusterRoles))
	for i := range clusterRoles {
		out[i] = &clusterRoles[i]
	}
	return out
}

func rolesToObjectArray(roles []rbacv1.Role) []object {
	out := make([]object, len(roles))
	for i := range roles {
		out[i] = &roles[i]
	}
	return out
}

func roleBindingsToObjectArray(roleBindings []rbacv1.RoleBinding) []object {
	out := make([]object, len(roleBindings))
	for i := range roleBindings {
		out[i] = &roleBindings[i]
	}
	return out
}

func (r *CatalogReconciler) cleanupOutdatedReferences(
	ctx context.Context, log logr.Logger,
	catalog *catalogv1alpha1.Catalog,
	foundObjects []object,
	desiredObjects []object,
) (deletedObjectCounter int, err error) {
	desiredObjectMap := map[string]struct{}{}
	for _, desiredObject := range desiredObjects {
		desiredObjectMap[types.NamespacedName{
			Name:      desiredObject.GetName(),
			Namespace: desiredObject.GetNamespace(),
		}.String()] = struct{}{}
	}

	// Delete Objects that are no longer in the desiredObjects list
	for _, foundObject := range foundObjects {
		if _, present := desiredObjectMap[types.NamespacedName{
			Name:      foundObject.GetName(),
			Namespace: foundObject.GetNamespace(),
		}.String()]; present {
			continue
		}
		ownerReferenceChanged, err := multiowner.DeleteOwnerReference(catalog, foundObject, r.Scheme)
		if err != nil {
			return 0, fmt.Errorf("deleting OwnerReference: %w", err)
		}

		owned, err := multiowner.IsOwned(foundObject)
		if err != nil {
			return 0, fmt.Errorf("checking object isUnowned: %w", err)
		}

		switch {
		case !owned:
			// The Object object is unowned by any Catalog objects, it can be removed.
			if err := r.Delete(ctx, foundObject); err != nil && !errors.IsNotFound(err) {
				return 0, fmt.Errorf("deleting Object: %w", err)
			}
			log.Info("deleting unowned Object", "Kind", foundObject.GetObjectKind().GroupVersionKind().Kind,
				"ObjectName", foundObject.GetName(),
				"ObjectNamespace", foundObject.GetNamespace())
			deletedObjectCounter++
		case owned && ownerReferenceChanged:
			if err := r.Update(ctx, foundObject); err != nil {
				return 0, fmt.Errorf("updating Object: %w", err)
>>>>>>> 73c9c91b
			}
			return nil
		})
}<|MERGE_RESOLUTION|>--- conflicted
+++ resolved
@@ -23,10 +23,6 @@
 
 	"github.com/go-logr/logr"
 	rbacv1 "k8s.io/api/rbac/v1"
-<<<<<<< HEAD
-=======
-	"k8s.io/apimachinery/pkg/api/errors"
->>>>>>> 73c9c91b
 	metav1 "k8s.io/apimachinery/pkg/apis/meta/v1"
 	"k8s.io/apimachinery/pkg/runtime"
 	"k8s.io/apimachinery/pkg/types"
@@ -137,21 +133,12 @@
 	}
 
 	var (
-<<<<<<< HEAD
-		desiredProviderReferences        []runtime.Object
+		desiredProviders                 []runtime.Object
 		desiredOfferings                 []runtime.Object
 		desiredServiceClusterReferences  []runtime.Object
 		desiredServiceClusterAssignments []runtime.Object
 		desiredRoles                     []runtime.Object
 		desiredRoleBindings              []runtime.Object
-=======
-		desiredProviders                 []catalogv1alpha1.Provider
-		desiredOfferings                 []catalogv1alpha1.Offering
-		desiredServiceClusterReferences  []catalogv1alpha1.ServiceClusterReference
-		desiredServiceClusterAssignments []corev1alpha1.ServiceClusterAssignment
-		desiredRoles                     []rbacv1.Role
-		desiredRoleBindings              []rbacv1.RoleBinding
->>>>>>> 73c9c91b
 	)
 	for _, catalogEntry := range readyCatalogEntries {
 		desiredProviderRoles, desiredProviderRoleBindings := r.buildDesiredProviderRolesAndRoleBindings(readyTenants, provider, catalogEntry)
@@ -161,16 +148,10 @@
 		desiredRoleBindings = append(desiredRoleBindings, desiredProviderRoleBindings...)
 		desiredRoleBindings = append(desiredRoleBindings, desiredTenantRoleBindings...)
 	}
-<<<<<<< HEAD
 
 	for _, tenant := range readyTenants {
-		desiredProviderReferences = append(desiredProviderReferences, r.buildDesiredProviderReference(provider, tenant))
-=======
-
-	for _, tenant := range readyTenants {
 
 		desiredProviders = append(desiredProviders, r.buildDesiredProvider(provider, tenant))
->>>>>>> 73c9c91b
 		desiredOfferings = append(desiredOfferings, r.buildDesiredOfferings(provider, tenant, readyCatalogEntries)...)
 		desiredServiceClusterReferencesForTenant, desiredServiceClusterAssignmentsForTenant, err := r.buildDesiredServiceClusterReferencesAndAssignments(ctx, log, provider, tenant, readyCatalogEntries)
 		if err != nil {
@@ -266,52 +247,16 @@
 		}
 	}
 
-<<<<<<< HEAD
 	cleanedUp, err := multiowner.DeleteOwnedObjects(ctx, log, r.Client, r.Scheme, catalog, []runtime.Object{
 		&catalogv1alpha1.Offering{},
 		&catalogv1alpha1.ServiceClusterReference{},
-		&catalogv1alpha1.ProviderReference{},
+		&catalogv1alpha1.Provider{},
 		&corev1alpha1.ServiceClusterAssignment{},
 		&rbacv1.Role{},
 		&rbacv1.RoleBinding{},
 	})
 	if err != nil {
 		return fmt.Errorf("cleanning up owned objects: %w", err)
-=======
-	deletedOfferingsCounter, err := r.cleanupOfferings(ctx, log, catalog, nil)
-	if err != nil {
-		return fmt.Errorf("cleaning up Offerings: %w", err)
-	}
-	deletedProvidersCounter, err := r.cleanupProviders(ctx, log, catalog, nil)
-	if err != nil {
-		return fmt.Errorf("cleaning up Providers: %w", err)
-	}
-	deletedServiceClusterReferencesCounter, err := r.cleanupServiceClusterReferences(ctx, log, catalog, nil)
-	if err != nil {
-		return fmt.Errorf("cleaning up ServiceClusterReferences: %w", err)
-	}
-	deletedServiceClusterAssignmentsCounter, err := r.cleanupServiceClusterAssignments(ctx, log, catalog, nil)
-	if err != nil {
-		return fmt.Errorf("cleaning up ServiceClusterReferences: %w", err)
-	}
-	deletedRolesCounter, err := r.cleanupRoles(ctx, log, catalog, nil)
-	if err != nil {
-		return fmt.Errorf("cleaning up Roles: %w", err)
-	}
-	deletedRoleBindingsCounter, err := r.cleanupRoleBindings(ctx, log, catalog, nil)
-	if err != nil {
-		return fmt.Errorf("cleaning up RoleBindings: %w", err)
-	}
-
-	if deletedOfferingsCounter != 0 ||
-		deletedProvidersCounter != 0 ||
-		deletedServiceClusterReferencesCounter != 0 ||
-		deletedServiceClusterAssignmentsCounter != 0 ||
-		deletedRolesCounter != 0 ||
-		deletedRoleBindingsCounter != 0 {
-		// move to the next reconcilation round.
-		return nil
->>>>>>> 73c9c91b
 	}
 
 	if cleanedUp && util.RemoveFinalizer(catalog, catalogControllerFinalizer) {
@@ -409,13 +354,8 @@
 func (r *CatalogReconciler) buildDesiredProvider(
 	provider *catalogv1alpha1.Account,
 	tenant *catalogv1alpha1.Account,
-<<<<<<< HEAD
-) (desiredProviderReference runtime.Object) {
-	desiredProviderReference = &catalogv1alpha1.ProviderReference{
-=======
-) catalogv1alpha1.Provider {
-	return catalogv1alpha1.Provider{
->>>>>>> 73c9c91b
+) (desiredProvider runtime.Object) {
+	desiredProvider = &catalogv1alpha1.Provider{
 		ObjectMeta: metav1.ObjectMeta{
 			Name:      provider.Name,
 			Namespace: tenant.Status.Namespace.Name,
@@ -479,19 +419,10 @@
 func (r *CatalogReconciler) buildDesiredTenantRolesAndRoleBindings(
 	tenants []*catalogv1alpha1.Account,
 	catalogEntry catalogv1alpha1.CatalogEntry,
-<<<<<<< HEAD
 ) (desiredRoles []runtime.Object, desiredRoleBindings []runtime.Object) {
 	tenantCRDInfo := catalogEntry.Status.TenantCRD
 	for _, tenant := range tenants {
 		role := &rbacv1.Role{
-=======
-) ([]rbacv1.Role, []rbacv1.RoleBinding) {
-	var desiredRoles []rbacv1.Role
-	var desiredRoleBindings []rbacv1.RoleBinding
-	tenantCRDInfo := catalogEntry.Status.TenantCRD
-	for _, tenant := range tenants {
-		role := rbacv1.Role{
->>>>>>> 73c9c91b
 			ObjectMeta: metav1.ObjectMeta{
 				Name:      fmt.Sprintf("kubecarrier:tenant:%s", catalogEntry.Name),
 				Namespace: tenant.Status.Namespace.Name,
@@ -503,81 +434,6 @@
 					Verbs:     []string{rbacv1.VerbAll},
 				},
 			},
-<<<<<<< HEAD
-=======
-		}
-		desiredRoles = append(desiredRoles, role)
-
-		roleBinding := rbacv1.RoleBinding{
-			ObjectMeta: metav1.ObjectMeta{
-				Name:      fmt.Sprintf("kubecarrier:tenant:%s", catalogEntry.Name),
-				Namespace: tenant.Status.Namespace.Name,
-			},
-			Subjects: tenant.Spec.Subjects,
-			RoleRef: rbacv1.RoleRef{
-				APIGroup: "rbac.authorization.k8s.io",
-				Kind:     "Role",
-				Name:     role.Name,
-			},
-		}
-		desiredRoleBindings = append(desiredRoleBindings, roleBinding)
-	}
-	return desiredRoles, desiredRoleBindings
-}
-
-func (r *CatalogReconciler) buildDesiredProviderRolesAndRoleBindings(
-	tenants []*catalogv1alpha1.Account,
-	provider *catalogv1alpha1.Account,
-	catalogEntry catalogv1alpha1.CatalogEntry,
-) ([]rbacv1.Role, []rbacv1.RoleBinding) {
-	var desiredRoles []rbacv1.Role
-	var desiredRoleBindings []rbacv1.RoleBinding
-	providerCRDInfo := catalogEntry.Status.ProviderCRD
-	for _, tenant := range tenants {
-		role := rbacv1.Role{
-			ObjectMeta: metav1.ObjectMeta{
-				Name:      fmt.Sprintf("kubecarrier:provider:%s", catalogEntry.Name),
-				Namespace: tenant.Status.Namespace.Name,
-			},
-			Rules: []rbacv1.PolicyRule{
-				{
-					APIGroups: []string{providerCRDInfo.APIGroup},
-					Resources: []string{providerCRDInfo.Plural},
-					Verbs:     []string{rbacv1.VerbAll},
-				},
-			},
-		}
-		desiredRoles = append(desiredRoles, role)
-		roleBinding := rbacv1.RoleBinding{
-			ObjectMeta: metav1.ObjectMeta{
-				Name:      fmt.Sprintf("kubecarrier:provider:%s", catalogEntry.Name),
-				Namespace: tenant.Status.Namespace.Name,
-			},
-			Subjects: provider.Spec.Subjects,
-			RoleRef: rbacv1.RoleRef{
-				APIGroup: "rbac.authorization.k8s.io",
-				Kind:     "Role",
-				Name:     role.Name,
-			},
-		}
-		desiredRoleBindings = append(desiredRoleBindings, roleBinding)
-	}
-	return desiredRoles, desiredRoleBindings
-}
-
-func (r *CatalogReconciler) reconcileOfferings(
-	ctx context.Context, log logr.Logger,
-	catalog *catalogv1alpha1.Catalog,
-	desiredOfferings []catalogv1alpha1.Offering,
-) error {
-	if _, err := r.cleanupOfferings(ctx, log, catalog, desiredOfferings); err != nil {
-		return fmt.Errorf("cleanup Offering: %w", err)
-	}
-
-	for _, desiredOffering := range desiredOfferings {
-		if _, err := multiowner.InsertOwnerReference(catalog, &desiredOffering, r.Scheme); err != nil {
-			return fmt.Errorf("inserting OwnerReference: %w", err)
->>>>>>> 73c9c91b
 		}
 		desiredRoles = append(desiredRoles, role)
 
@@ -636,7 +492,6 @@
 	return desiredRoles, desiredRoleBindings
 }
 
-<<<<<<< HEAD
 func (r *CatalogReconciler) reconcileOfferings(
 	ctx context.Context, log logr.Logger,
 	catalog *catalogv1alpha1.Catalog,
@@ -657,61 +512,21 @@
 		})
 }
 
-func (r *CatalogReconciler) reconcileProviderReferences(
+func (r *CatalogReconciler) reconcileProviders(
 	ctx context.Context, log logr.Logger,
 	catalog *catalogv1alpha1.Catalog,
-	desiredProviderReferences []runtime.Object,
+	desiredProviders []runtime.Object,
 ) error {
 	return multiowner.ReconcileOwnedObjects(
 		ctx, log,
 		r.Client, r.Scheme,
 		catalog,
-		desiredProviderReferences, &catalogv1alpha1.ProviderReference{},
+		desiredProviders, &catalogv1alpha1.Provider{},
 		func(actual, desired runtime.Object) error {
-			actualProviderReference := actual.(*catalogv1alpha1.ProviderReference)
-			desiredProviderReference := desired.(*catalogv1alpha1.ProviderReference)
-			if !reflect.DeepEqual(actualProviderReference.Spec, desiredProviderReference.Spec) {
-				actualProviderReference.Spec = desiredProviderReference.Spec
-=======
-func (r *CatalogReconciler) reconcileProviders(
-	ctx context.Context, log logr.Logger,
-	catalog *catalogv1alpha1.Catalog,
-	desiredProviders []catalogv1alpha1.Provider,
-) error {
-	if _, err := r.cleanupProviders(ctx, log, catalog, desiredProviders); err != nil {
-		return fmt.Errorf("cleanup Provider: %w", err)
-	}
-
-	for _, desiredProvider := range desiredProviders {
-		if _, err := multiowner.InsertOwnerReference(catalog, &desiredProvider, r.Scheme); err != nil {
-			return fmt.Errorf("inserting OwnerReference: %w", err)
-		}
-
-		foundProvider := &catalogv1alpha1.Provider{}
-		err := r.Get(ctx, types.NamespacedName{
-			Name:      desiredProvider.Name,
-			Namespace: desiredProvider.Namespace,
-		}, foundProvider)
-		if err != nil && !errors.IsNotFound(err) {
-			return fmt.Errorf("getting Provider: %w", err)
-		}
-		if errors.IsNotFound(err) {
-			// Create the Provider.
-			if err := r.Create(ctx, &desiredProvider); err != nil {
-				return fmt.Errorf("creating Provider: %w", err)
-			}
-			foundProvider = &desiredProvider
-		}
-
-		ownerChanged, err := multiowner.InsertOwnerReference(catalog, foundProvider, r.Scheme)
-		if err != nil {
-			return fmt.Errorf("inserting OwnerReference: %w", err)
-		}
-		if !reflect.DeepEqual(desiredProvider.Spec, foundProvider.Spec) || ownerChanged {
-			foundProvider.Spec = desiredProvider.Spec
-			if err := r.Update(ctx, foundProvider); err != nil {
-				return fmt.Errorf("updaing Provider: %w", err)
->>>>>>> 73c9c91b
+			actualProvider := actual.(*catalogv1alpha1.Provider)
+			desiredProvider := desired.(*catalogv1alpha1.Provider)
+			if !reflect.DeepEqual(actualProvider.Spec, desiredProvider.Spec) {
+				actualProvider.Spec = desiredProvider.Spec
 			}
 			return nil
 		})
@@ -795,7 +610,6 @@
 }
 
 func (r *CatalogReconciler) reconcileRoles(
-<<<<<<< HEAD
 	ctx context.Context, log logr.Logger,
 	catalog *catalogv1alpha1.Catalog,
 	desiredRoles []runtime.Object,
@@ -803,142 +617,6 @@
 	return multiowner.ReconcileOwnedObjects(
 		ctx, log,
 		r.Client, r.Scheme,
-=======
-	ctx context.Context, log logr.Logger,
-	catalog *catalogv1alpha1.Catalog,
-	desiredRoles []rbacv1.Role,
-) error {
-	if _, err := r.cleanupRoles(ctx, log, catalog, desiredRoles); err != nil {
-		return fmt.Errorf("cleanup Role: %w", err)
-	}
-
-	for _, desiredRole := range desiredRoles {
-		if _, err := multiowner.InsertOwnerReference(catalog, &desiredRole, r.Scheme); err != nil {
-			return fmt.Errorf("inserting OwnerReference: %w", err)
-		}
-
-		foundRole := &rbacv1.Role{}
-		err := r.Get(ctx, types.NamespacedName{
-			Name:      desiredRole.Name,
-			Namespace: desiredRole.Namespace,
-		}, foundRole)
-		if err != nil && !errors.IsNotFound(err) {
-			return fmt.Errorf("getting Role: %w", err)
-		}
-		if errors.IsNotFound(err) {
-			// Create the Role.
-			if err := r.Create(ctx, &desiredRole); err != nil {
-				return fmt.Errorf("creating Role: %w", err)
-			}
-			foundRole = &desiredRole
-		}
-
-		ownerChanged, err := multiowner.InsertOwnerReference(catalog, foundRole, r.Scheme)
-		if err != nil {
-			return fmt.Errorf("inserting OwnerReference: %w", err)
-		}
-		if !reflect.DeepEqual(desiredRole.Rules, foundRole.Rules) || ownerChanged {
-			foundRole.Rules = desiredRole.Rules
-			if err := r.Update(ctx, foundRole); err != nil {
-				return fmt.Errorf("updaing Role: %w", err)
-			}
-		}
-	}
-	return nil
-}
-
-func (r *CatalogReconciler) reconcileRoleBindings(
-	ctx context.Context, log logr.Logger,
-	catalog *catalogv1alpha1.Catalog,
-	desiredRoleBindings []rbacv1.RoleBinding,
-) error {
-	if _, err := r.cleanupRoleBindings(ctx, log, catalog, desiredRoleBindings); err != nil {
-		return fmt.Errorf("cleanup RoleBinding: %w", err)
-	}
-
-	for _, desiredRoleBinding := range desiredRoleBindings {
-		if _, err := multiowner.InsertOwnerReference(catalog, &desiredRoleBinding, r.Scheme); err != nil {
-			return fmt.Errorf("inserting OwnerReference: %w", err)
-		}
-
-		foundRoleBinding := &rbacv1.RoleBinding{}
-		err := r.Get(ctx, types.NamespacedName{
-			Name:      desiredRoleBinding.Name,
-			Namespace: desiredRoleBinding.Namespace,
-		}, foundRoleBinding)
-		if err != nil && !errors.IsNotFound(err) {
-			return fmt.Errorf("getting RoleBinding: %w", err)
-		}
-		if errors.IsNotFound(err) {
-			// Create the RoleBinding.
-			if err := r.Create(ctx, &desiredRoleBinding); err != nil {
-				return fmt.Errorf("creating RoleBinding: %w", err)
-			}
-			foundRoleBinding = &desiredRoleBinding
-		}
-
-		ownerChanged, err := multiowner.InsertOwnerReference(catalog, foundRoleBinding, r.Scheme)
-		if err != nil {
-			return fmt.Errorf("inserting OwnerReference: %w", err)
-		}
-		if !reflect.DeepEqual(desiredRoleBinding.Subjects, foundRoleBinding.Subjects) ||
-			!reflect.DeepEqual(desiredRoleBinding.RoleRef, foundRoleBinding.RoleRef) ||
-			ownerChanged {
-			foundRoleBinding.Subjects = desiredRoleBinding.Subjects
-			foundRoleBinding.RoleRef = desiredRoleBinding.RoleRef
-			if err := r.Update(ctx, foundRoleBinding); err != nil {
-				return fmt.Errorf("updaing RoleBinding: %w", err)
-			}
-		}
-	}
-	return nil
-}
-
-func (r *CatalogReconciler) cleanupOfferings(
-	ctx context.Context, log logr.Logger,
-	catalog *catalogv1alpha1.Catalog,
-	desiredOfferings []catalogv1alpha1.Offering,
-) (deletedOfferingCounter int, err error) {
-	// Fetch existing Offerings.
-	foundOfferingList := &catalogv1alpha1.OfferingList{}
-	if err := r.List(ctx, foundOfferingList, multiowner.OwnedBy(catalog, r.Scheme)); err != nil {
-		return 0, fmt.Errorf("listing Offerings: %w", err)
-	}
-	return r.cleanupOutdatedReferences(ctx, log,
-		catalog,
-		offeringsToObjectArray(foundOfferingList.Items),
-		offeringsToObjectArray(desiredOfferings))
-}
-
-func (r *CatalogReconciler) cleanupProviders(
-	ctx context.Context, log logr.Logger,
-	catalog *catalogv1alpha1.Catalog,
-	desiredProviders []catalogv1alpha1.Provider,
-) (deletedProviderCounter int, err error) {
-	// Fetch existing Providers.
-	foundProviderList := &catalogv1alpha1.ProviderList{}
-	if err := r.List(ctx, foundProviderList, multiowner.OwnedBy(catalog, r.Scheme)); err != nil {
-		return 0, fmt.Errorf("listing Providers: %w", err)
-	}
-
-	return r.cleanupOutdatedReferences(ctx, log,
-		catalog,
-		providersToObjectArray(foundProviderList.Items),
-		providersToObjectArray(desiredProviders))
-}
-
-func (r *CatalogReconciler) cleanupServiceClusterReferences(
-	ctx context.Context, log logr.Logger,
-	catalog *catalogv1alpha1.Catalog,
-	desiredServiceClusterReferences []catalogv1alpha1.ServiceClusterReference,
-) (deletedServiceClusterReferenceCounter int, err error) {
-	// Fetch existing ServiceClusterReferences.
-	foundServiceClusterReferenceList := &catalogv1alpha1.ServiceClusterReferenceList{}
-	if err := r.List(ctx, foundServiceClusterReferenceList, multiowner.OwnedBy(catalog, r.Scheme)); err != nil {
-		return 0, fmt.Errorf("listing ServiceClusterReferences: %w", err)
-	}
-	return r.cleanupOutdatedReferences(ctx, log,
->>>>>>> 73c9c91b
 		catalog,
 		desiredRoles, &rbacv1.Role{},
 		func(actual, desired runtime.Object) error {
@@ -960,7 +638,6 @@
 		ctx, log,
 		r.Client, r.Scheme,
 		catalog,
-<<<<<<< HEAD
 		desiredRoleBindings, &rbacv1.RoleBinding{},
 		func(actual, desired runtime.Object) error {
 			actualRoleBinding := actual.(*rbacv1.RoleBinding)
@@ -969,145 +646,6 @@
 				!reflect.DeepEqual(actualRoleBinding.RoleRef, desiredRoleBinding.RoleRef) {
 				actualRoleBinding.Subjects = desiredRoleBinding.Subjects
 				actualRoleBinding.RoleRef = desiredRoleBinding.RoleRef
-=======
-		serviceClusterAssignmentsToObjectArray(foundServiceClusterAssignmentList.Items),
-		serviceClusterAssignmentsToObjectArray(desiredServiceClusterAssignments))
-}
-
-func (r *CatalogReconciler) cleanupRoles(
-	ctx context.Context, log logr.Logger,
-	catalog *catalogv1alpha1.Catalog,
-	desiredRoles []rbacv1.Role,
-) (deletedRoleCounter int, err error) {
-	// Fetch existing Roles.
-	foundRoleList := &rbacv1.RoleList{}
-	if err := r.List(ctx, foundRoleList, multiowner.OwnedBy(catalog, r.Scheme)); err != nil {
-		return 0, fmt.Errorf("listing Roles: %w", err)
-	}
-	return r.cleanupOutdatedReferences(ctx, log,
-		catalog,
-		rolesToObjectArray(foundRoleList.Items),
-		rolesToObjectArray(desiredRoles))
-}
-
-func (r *CatalogReconciler) cleanupRoleBindings(
-	ctx context.Context, log logr.Logger,
-	catalog *catalogv1alpha1.Catalog,
-	desiredRoleBindings []rbacv1.RoleBinding,
-) (deletedRoleBindingCounter int, err error) {
-	// Fetch existing RoleBindings.
-	foundRoleBindingList := &rbacv1.RoleBindingList{}
-	if err := r.List(ctx, foundRoleBindingList, multiowner.OwnedBy(catalog, r.Scheme)); err != nil {
-		return 0, fmt.Errorf("listing RoleBindings: %w", err)
-	}
-	return r.cleanupOutdatedReferences(ctx, log,
-		catalog,
-		roleBindingsToObjectArray(foundRoleBindingList.Items),
-		roleBindingsToObjectArray(desiredRoleBindings))
-}
-
-func offeringsToObjectArray(offerings []catalogv1alpha1.Offering) []object {
-	out := make([]object, len(offerings))
-	for i := range offerings {
-		out[i] = &offerings[i]
-	}
-	return out
-}
-
-func providersToObjectArray(providers []catalogv1alpha1.Provider) []object {
-	out := make([]object, len(providers))
-	for i := range providers {
-		out[i] = &providers[i]
-	}
-	return out
-}
-
-func serviceClusterReferencesToObjectArray(serviceClusterReferences []catalogv1alpha1.ServiceClusterReference) []object {
-	out := make([]object, len(serviceClusterReferences))
-	for i := range serviceClusterReferences {
-		out[i] = &serviceClusterReferences[i]
-	}
-	return out
-}
-
-func serviceClusterAssignmentsToObjectArray(serviceClusterAssignments []corev1alpha1.ServiceClusterAssignment) []object {
-	out := make([]object, len(serviceClusterAssignments))
-	for i := range serviceClusterAssignments {
-		out[i] = &serviceClusterAssignments[i]
-	}
-	return out
-}
-
-func clusterRolesToObjectArray(clusterRoles []rbacv1.ClusterRole) []object {
-	out := make([]object, len(clusterRoles))
-	for i := range clusterRoles {
-		out[i] = &clusterRoles[i]
-	}
-	return out
-}
-
-func rolesToObjectArray(roles []rbacv1.Role) []object {
-	out := make([]object, len(roles))
-	for i := range roles {
-		out[i] = &roles[i]
-	}
-	return out
-}
-
-func roleBindingsToObjectArray(roleBindings []rbacv1.RoleBinding) []object {
-	out := make([]object, len(roleBindings))
-	for i := range roleBindings {
-		out[i] = &roleBindings[i]
-	}
-	return out
-}
-
-func (r *CatalogReconciler) cleanupOutdatedReferences(
-	ctx context.Context, log logr.Logger,
-	catalog *catalogv1alpha1.Catalog,
-	foundObjects []object,
-	desiredObjects []object,
-) (deletedObjectCounter int, err error) {
-	desiredObjectMap := map[string]struct{}{}
-	for _, desiredObject := range desiredObjects {
-		desiredObjectMap[types.NamespacedName{
-			Name:      desiredObject.GetName(),
-			Namespace: desiredObject.GetNamespace(),
-		}.String()] = struct{}{}
-	}
-
-	// Delete Objects that are no longer in the desiredObjects list
-	for _, foundObject := range foundObjects {
-		if _, present := desiredObjectMap[types.NamespacedName{
-			Name:      foundObject.GetName(),
-			Namespace: foundObject.GetNamespace(),
-		}.String()]; present {
-			continue
-		}
-		ownerReferenceChanged, err := multiowner.DeleteOwnerReference(catalog, foundObject, r.Scheme)
-		if err != nil {
-			return 0, fmt.Errorf("deleting OwnerReference: %w", err)
-		}
-
-		owned, err := multiowner.IsOwned(foundObject)
-		if err != nil {
-			return 0, fmt.Errorf("checking object isUnowned: %w", err)
-		}
-
-		switch {
-		case !owned:
-			// The Object object is unowned by any Catalog objects, it can be removed.
-			if err := r.Delete(ctx, foundObject); err != nil && !errors.IsNotFound(err) {
-				return 0, fmt.Errorf("deleting Object: %w", err)
-			}
-			log.Info("deleting unowned Object", "Kind", foundObject.GetObjectKind().GroupVersionKind().Kind,
-				"ObjectName", foundObject.GetName(),
-				"ObjectNamespace", foundObject.GetNamespace())
-			deletedObjectCounter++
-		case owned && ownerReferenceChanged:
-			if err := r.Update(ctx, foundObject); err != nil {
-				return 0, fmt.Errorf("updating Object: %w", err)
->>>>>>> 73c9c91b
 			}
 			return nil
 		})
