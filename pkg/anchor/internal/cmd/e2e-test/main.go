--- conflicted
+++ resolved
@@ -28,38 +28,13 @@
 	cmd := &cobra.Command{
 		Use:   "e2e-test",
 		Short: "end2end testing utilities",
-<<<<<<< HEAD
-		PersistentPreRunE: func(cmd *cobra.Command, args []string) error {
-			// hackery up to the 10th
-			p := cmd.Parent()
-			for p != nil && p.PersistentPreRunE != nil && p.PersistentPreRun != nil {
-				p = p.Parent()
-			}
-			if p != nil && p.PersistentPreRun != nil {
-				p.PersistentPreRun(p, args)
-			}
-			if p != nil && p.PersistentPreRunE != nil {
-				if err := p.PersistentPreRunE(p, args); err != nil {
-					return err
-				}
-			}
-
-			cfg.log = log.WithName("e2e-test")
-			return cfg.Default()
-=======
 		PersistentPreRun: func(cmd *cobra.Command, args []string) {
 			cfg.Default()
->>>>>>> 895f136d
 		},
 	}
 
 	cmd.AddCommand(
-<<<<<<< HEAD
-		newRunCommand(log),
-		newSetupE2EOperator(log),
-=======
 		newRunCommand(log, cfg),
->>>>>>> 895f136d
 	)
 
 	cmd.PersistentFlags().StringVar(&cfg.TestID, "test-id", "", "unique e2e test id")
