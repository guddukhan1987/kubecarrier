--- conflicted
+++ resolved
@@ -81,14 +81,6 @@
 				"spec": map[string]interface{}{
 					"containers": []map[string]interface{}{
 						{
-<<<<<<< HEAD
-							"name":         "manager",
-							"args":         []string{},
-							"volumeMounts": []map[string]interface{}{},
-						},
-					},
-					"volumes": []map[string]interface{}{},
-=======
 							"name": "manager",
 							"args": []string{
 								"--addr=$(API_SERVER_ADDR)",
@@ -127,7 +119,6 @@
 							"secretName": c.Spec.TLSSecretRef.Name,
 						},
 					}},
->>>>>>> a09545e9
 				},
 			},
 		},
