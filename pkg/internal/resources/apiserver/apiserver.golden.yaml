--- conflicted
+++ resolved
@@ -11,7 +11,6 @@
     name: kubecarrier-api-server-manager-role
   rules:
   - apiGroups:
-<<<<<<< HEAD
     - authorization.k8s.io
     resources:
     - subjectaccessreviews
@@ -21,25 +20,20 @@
     - catalog.kubecarrier.io
     resources:
     - offerings
-=======
+    verbs:
+    - get
+    - list
+  - apiGroups:
     - catalog.kubecarrier.io
     resources:
-    - offerings
+    - providers
     verbs:
     - get
     - list
   - apiGroups:
     - catalog.kubecarrier.io
     resources:
-    - providers
-    verbs:
-    - get
-    - list
-  - apiGroups:
-    - catalog.kubecarrier.io
-    resources:
     - regions
->>>>>>> dc10b85f
     verbs:
     - get
     - list
