- apiVersion: rbac.authorization.k8s.io/v1
  kind: ClusterRole
  metadata:
    creationTimestamp: null
    labels:
      app.kubernetes.io/instance: foo
      app.kubernetes.io/managed-by: kubecarrier-operator
      app.kubernetes.io/name: api-server
      app.kubernetes.io/version: was not build properly
      kubecarrier.io/role: api-server
    name: kubecarrier-api-server-manager-role
  rules:
  - apiGroups:
    - catalog.kubecarrier.io
    resources:
    - offerings
    verbs:
    - get
    - list
<<<<<<< HEAD
    - watch
=======
  - apiGroups:
    - catalog.kubecarrier.io
    resources:
    - regions
    verbs:
    - get
    - list
>>>>>>> b86bde6b
- apiVersion: v1
  kind: ServiceAccount
  metadata:
    labels:
      app.kubernetes.io/instance: foo
      app.kubernetes.io/managed-by: kubecarrier-operator
      app.kubernetes.io/name: api-server
      app.kubernetes.io/version: was not build properly
      kubecarrier.io/role: api-server
    name: kubecarrier-api-server-sa
    namespace: kubecarrier-system-10
- apiVersion: rbac.authorization.k8s.io/v1
  kind: ClusterRoleBinding
  metadata:
    labels:
      app.kubernetes.io/instance: foo
      app.kubernetes.io/managed-by: kubecarrier-operator
      app.kubernetes.io/name: api-server
      app.kubernetes.io/version: was not build properly
      kubecarrier.io/role: api-server
    name: kubecarrier-api-server-manager-rolebinding
  roleRef:
    apiGroup: rbac.authorization.k8s.io
    kind: ClusterRole
    name: kubecarrier-api-server-manager-role
  subjects:
  - kind: ServiceAccount
    name: kubecarrier-api-server-sa
    namespace: kubecarrier-system-10
- apiVersion: rbac.authorization.k8s.io/v1
  kind: Role
  metadata:
    labels:
      app.kubernetes.io/instance: foo
      app.kubernetes.io/managed-by: kubecarrier-operator
      app.kubernetes.io/name: api-server
      app.kubernetes.io/version: was not build properly
      kubecarrier.io/role: api-server
    name: kubecarrier-api-server-leader-election-role
    namespace: kubecarrier-system-10
  rules:
  - apiGroups:
    - ""
    resources:
    - configmaps
    verbs:
    - get
    - list
    - watch
    - create
    - update
    - patch
    - delete
  - apiGroups:
    - ""
    resources:
    - configmaps/status
    verbs:
    - get
    - update
    - patch
  - apiGroups:
    - ""
    resources:
    - events
    verbs:
    - create
- apiVersion: rbac.authorization.k8s.io/v1
  kind: RoleBinding
  metadata:
    labels:
      app.kubernetes.io/instance: foo
      app.kubernetes.io/managed-by: kubecarrier-operator
      app.kubernetes.io/name: api-server
      app.kubernetes.io/version: was not build properly
      kubecarrier.io/role: api-server
    name: kubecarrier-api-server-leader-election-rolebinding
    namespace: kubecarrier-system-10
  roleRef:
    apiGroup: rbac.authorization.k8s.io
    kind: Role
    name: kubecarrier-api-server-leader-election-role
  subjects:
  - kind: ServiceAccount
    name: kubecarrier-api-server-sa
    namespace: kubecarrier-system-10
- apiVersion: apps/v1
  kind: Deployment
  metadata:
    labels:
      app.kubernetes.io/instance: foo
      app.kubernetes.io/managed-by: kubecarrier-operator
      app.kubernetes.io/name: api-server
      app.kubernetes.io/version: was not build properly
      control-plane: api-server
      kubecarrier.io/role: api-server
    name: kubecarrier-api-server-manager
    namespace: kubecarrier-system-10
  spec:
    replicas: 1
    selector:
      matchLabels:
        control-plane: api-server
        kubecarrier.io/role: api-server
    template:
      metadata:
        labels:
          control-plane: api-server
          kubecarrier.io/role: api-server
      spec:
        containers:
        - args:
          - --address=$(API_SERVER_ADDR)
          - --tls-cert-file=$(API_SERVER_TLS_CERT_FILE)
          - --tls-private-key-file=$(API_SERVER_TLS_PRIVATE_KEY_FILE)
          env:
          - name: API_SERVER_ADDR
            value: :8443
          - name: API_SERVER_TLS_CERT_FILE
            value: /run/serving-certs/tls.crt
          - name: API_SERVER_TLS_PRIVATE_KEY_FILE
            value: /run/serving-certs/tls.key
          image: quay.io/kubecarrier/apiserver:was not build properly
          name: manager
          ports:
          - containerPort: 8443
            name: https
            protocol: TCP
          resources:
            limits:
              cpu: 100m
              memory: 100Mi
            requests:
              cpu: 100m
              memory: 100Mi
          volumeMounts:
          - mountPath: /run/serving-certs
            name: serving-cert
            readyOnly: true
        serviceAccountName: kubecarrier-api-server-sa
        terminationGracePeriodSeconds: 10
        volumes:
        - name: serving-cert
          secret:
            secretName: serving-tls-secret
- apiVersion: v1
  kind: Service
  metadata:
    labels:
      app.kubernetes.io/instance: foo
      app.kubernetes.io/managed-by: kubecarrier-operator
      app.kubernetes.io/name: api-server
      app.kubernetes.io/version: was not build properly
      control-plane: api-server
      kubecarrier.io/role: api-server
    name: kubecarrier-api-server-manager
    namespace: kubecarrier-system-10
  spec:
    ports:
    - name: https
      port: 443
      protocol: TCP
      targetPort: https
    selector:
      control-plane: api-server
      kubecarrier.io/role: api-server<|MERGE_RESOLUTION|>--- conflicted
+++ resolved
@@ -17,9 +17,7 @@
     verbs:
     - get
     - list
-<<<<<<< HEAD
     - watch
-=======
   - apiGroups:
     - catalog.kubecarrier.io
     resources:
@@ -27,7 +25,6 @@
     verbs:
     - get
     - list
->>>>>>> b86bde6b
 - apiVersion: v1
   kind: ServiceAccount
   metadata:
