- apiVersion: apiextensions.k8s.io/v1
  kind: CustomResourceDefinition
  metadata:
    annotations:
<<<<<<< HEAD
      controller-gen.kubebuilder.io/version: v0.2.8
=======
      controller-gen.kubebuilder.io/version: v0.2.9
>>>>>>> da23a1f1
    creationTimestamp: null
    labels:
      kubecarrier.io/role: operator
    name: apiservers.operator.kubecarrier.io
  spec:
    group: operator.kubecarrier.io
    names:
      kind: APIServer
      listKind: APIServerList
      plural: apiservers
      singular: apiserver
    scope: Namespaced
    versions:
    - additionalPrinterColumns:
      - jsonPath: .status.phase
        name: Status
        type: string
      - jsonPath: .metadata.creationTimestamp
        name: Age
        type: date
      name: v1alpha1
      schema:
        openAPIV3Schema:
          description: APIServer manages the deployment of the KubeCarrier central
            API server.
          properties:
            apiVersion:
              description: 'APIVersion defines the versioned schema of this representation
                of an object. Servers should convert recognized schemas to the latest
                internal value, and may reject unrecognized values. More info: https://git.k8s.io/community/contributors/devel/sig-architecture/api-conventions.md#resources'
              type: string
            kind:
              description: 'Kind is a string value representing the REST resource
                this object represents. Servers may infer this from the endpoint the
                client submits requests to. Cannot be updated. In CamelCase. More
                info: https://git.k8s.io/community/contributors/devel/sig-architecture/api-conventions.md#types-kinds'
              type: string
            metadata:
              type: object
            spec:
              description: APIServerSpec defines the desired state of APIServer
<<<<<<< HEAD
              properties:
                tlsSecretRef:
                  description: TLSSecretRef referencing the TLS serving credentials
                    for the API server
                  properties:
                    name:
                      type: string
                  required:
                  - name
                  type: object
              required:
              - tlsSecretRef
=======
>>>>>>> da23a1f1
              type: object
            status:
              description: APIServerStatus defines the observed state of APIServer
              properties:
                conditions:
                  description: Conditions represents the latest available observations
                    of a APIServer's current state.
                  items:
                    description: APIServerCondition contains details for the current
                      condition of this APIServer.
                    properties:
                      lastTransitionTime:
                        description: LastTransitionTime is the last time the condition
                          transits from one status to another.
                        format: date-time
                        type: string
                      message:
                        description: Message is the human readable message indicating
                          details about last transition.
                        type: string
                      reason:
                        description: Reason is the (brief) reason for the condition's
                          last transition.
                        type: string
                      status:
                        description: Status is the status of the condition, one of
                          ('True', 'False', 'Unknown').
                        type: string
                      type:
                        description: Type is the type of the APIServer condition,
                          currently ('Ready').
                        type: string
                    required:
                    - lastTransitionTime
                    - message
                    - reason
                    - status
                    - type
                    type: object
                  type: array
                observedGeneration:
                  description: ObservedGeneration is the most recent generation observed
                    for this APIServer by the controller.
                  format: int64
                  type: integer
                phase:
                  description: DEPRECATED. Phase represents the current lifecycle
                    state of this object. Consider this field DEPRECATED, it will
                    be removed as soon as there is a mechanism to map conditions to
                    strings when printing the property. This is only for display purpose,
                    for everything else use conditions.
                  type: string
              type: object
          type: object
      served: true
      storage: true
      subresources:
        status: {}
  status:
    acceptedNames:
      kind: ""
      plural: ""
    conditions: []
    storedVersions: []
- apiVersion: apiextensions.k8s.io/v1
  kind: CustomResourceDefinition
  metadata:
    annotations:
      controller-gen.kubebuilder.io/version: v0.2.9
    creationTimestamp: null
    labels:
      kubecarrier.io/role: operator
    name: catapults.operator.kubecarrier.io
  spec:
    group: operator.kubecarrier.io
    names:
      kind: Catapult
      listKind: CatapultList
      plural: catapults
      singular: catapult
    scope: Namespaced
    versions:
    - additionalPrinterColumns:
      - jsonPath: .status.phase
        name: Status
        type: string
      - jsonPath: .metadata.creationTimestamp
        name: Age
        type: date
      name: v1alpha1
      schema:
        openAPIV3Schema:
          description: "Catapult manages the deployment of the Catapult controller
            manager. \n A Catapult instance is started for each CustomResourceDiscovery
            instance and responsible for reconciling CRD instances across Kubernetes
            Clusters."
          properties:
            apiVersion:
              description: 'APIVersion defines the versioned schema of this representation
                of an object. Servers should convert recognized schemas to the latest
                internal value, and may reject unrecognized values. More info: https://git.k8s.io/community/contributors/devel/sig-architecture/api-conventions.md#resources'
              type: string
            kind:
              description: 'Kind is a string value representing the REST resource
                this object represents. Servers may infer this from the endpoint the
                client submits requests to. Cannot be updated. In CamelCase. More
                info: https://git.k8s.io/community/contributors/devel/sig-architecture/api-conventions.md#types-kinds'
              type: string
            metadata:
              type: object
            spec:
              description: CatapultSpec defines the desired state of Catapult.
              properties:
                managementClusterCRD:
                  description: References the CRD in the Management Cluster.
                  properties:
                    group:
                      type: string
                    kind:
                      type: string
                    plural:
                      type: string
                    version:
                      type: string
                  required:
                  - group
                  - kind
                  - plural
                  - version
                  type: object
                serviceCluster:
                  description: References the ServiceCluster object that this object
                    belongs to.
                  properties:
                    name:
                      type: string
                  required:
                  - name
                  type: object
                serviceClusterCRD:
                  description: References the CRD in the ServiceCluster.
                  properties:
                    group:
                      type: string
                    kind:
                      type: string
                    plural:
                      type: string
                    version:
                      type: string
                  required:
                  - group
                  - kind
                  - plural
                  - version
                  type: object
                webhookStrategy:
                  default: None
                  description: 'WebhookStrategy configs the webhook of the CRD which
                    is registered in the management cluster by this Catapult. There
                    are two possible values for this configuration {None (by default),
                    ServiceCluster} None (by default): Webhook will only check if
                    there is an available ServiceClusterAssignment in the current
                    Namespace. ServiceCluster: Webhook will call webhooks of the CRD
                    in the ServiceCluster with dry-run flag.'
                  enum:
                  - None
                  - ServiceCluster
                  type: string
              required:
              - managementClusterCRD
              - serviceCluster
              - serviceClusterCRD
              type: object
            status:
              description: CatapultStatus defines the observed state of Catapult.
              properties:
                conditions:
                  description: Conditions represents the latest available observations
                    of a Catapult's current state.
                  items:
                    description: CatapultCondition contains details for the current
                      condition of this Catapult.
                    properties:
                      lastTransitionTime:
                        description: LastTransitionTime is the last time the condition
                          transits from one status to another.
                        format: date-time
                        type: string
                      message:
                        description: Message is the human readable message indicating
                          details about last transition.
                        type: string
                      reason:
                        description: Reason is the (brief) reason for the condition's
                          last transition.
                        type: string
                      status:
                        description: Status is the status of the condition, one of
                          ('True', 'False', 'Unknown').
                        type: string
                      type:
                        description: Type is the type of the Catapult condition, currently
                          ('Ready').
                        type: string
                    required:
                    - lastTransitionTime
                    - message
                    - reason
                    - status
                    - type
                    type: object
                  type: array
                observedGeneration:
                  description: ObservedGeneration is the most recent generation observed
                    for this Catapult by the controller.
                  format: int64
                  type: integer
                phase:
                  description: DEPRECATED. Phase represents the current lifecycle
                    state of this object. Consider this field DEPRECATED, it will
                    be removed as soon as there is a mechanism to map conditions to
                    strings when printing the property. This is only for display purpose,
                    for everything else use conditions.
                  type: string
              type: object
          type: object
      served: true
      storage: true
      subresources:
        status: {}
  status:
    acceptedNames:
      kind: ""
      plural: ""
    conditions: []
    storedVersions: []
- apiVersion: apiextensions.k8s.io/v1
  kind: CustomResourceDefinition
  metadata:
    annotations:
      controller-gen.kubebuilder.io/version: v0.2.9
    creationTimestamp: null
    labels:
      kubecarrier.io/role: operator
    name: elevators.operator.kubecarrier.io
  spec:
    group: operator.kubecarrier.io
    names:
      kind: Elevator
      listKind: ElevatorList
      plural: elevators
      singular: elevator
    scope: Namespaced
    versions:
    - additionalPrinterColumns:
      - jsonPath: .status.phase
        name: Status
        type: string
      - jsonPath: .metadata.creationTimestamp
        name: Age
        type: date
      name: v1alpha1
      schema:
        openAPIV3Schema:
          description: "Elevator manages the deployment of the Elevator controller
            manager. \n For each `DerivedCustomResource` a Elevator instance is launched
            to propagate the derived CRD instance into the Namespace of it's provider."
          properties:
            apiVersion:
              description: 'APIVersion defines the versioned schema of this representation
                of an object. Servers should convert recognized schemas to the latest
                internal value, and may reject unrecognized values. More info: https://git.k8s.io/community/contributors/devel/sig-architecture/api-conventions.md#resources'
              type: string
            kind:
              description: 'Kind is a string value representing the REST resource
                this object represents. Servers may infer this from the endpoint the
                client submits requests to. Cannot be updated. In CamelCase. More
                info: https://git.k8s.io/community/contributors/devel/sig-architecture/api-conventions.md#types-kinds'
              type: string
            metadata:
              type: object
            spec:
              description: ElevatorSpec defines the desired state of Elevator.
              properties:
                derivedCR:
                  description: References the DerivedCustomResource controlling the
                    Tenant-side CRD.
                  properties:
                    name:
                      type: string
                  required:
                  - name
                  type: object
                providerCRD:
                  description: References the provider or internal CRD, that should
                    be created in the provider namespace.
                  properties:
                    group:
                      type: string
                    kind:
                      type: string
                    plural:
                      type: string
                    version:
                      type: string
                  required:
                  - group
                  - kind
                  - plural
                  - version
                  type: object
                tenantCRD:
                  description: References the public CRD that will be synced into
                    the provider namespace.
                  properties:
                    group:
                      type: string
                    kind:
                      type: string
                    plural:
                      type: string
                    version:
                      type: string
                  required:
                  - group
                  - kind
                  - plural
                  - version
                  type: object
              required:
              - derivedCR
              - providerCRD
              - tenantCRD
              type: object
            status:
              description: ElevatorStatus defines the observed state of Elevator.
              properties:
                conditions:
                  description: Conditions represents the latest available observations
                    of a Elevator's current state.
                  items:
                    description: ElevatorCondition contains details for the current
                      condition of this Elevator.
                    properties:
                      lastTransitionTime:
                        description: LastTransitionTime is the last time the condition
                          transits from one status to another.
                        format: date-time
                        type: string
                      message:
                        description: Message is the human readable message indicating
                          details about last transition.
                        type: string
                      reason:
                        description: Reason is the (brief) reason for the condition's
                          last transition.
                        type: string
                      status:
                        description: Status is the status of the condition, one of
                          ('True', 'False', 'Unknown').
                        type: string
                      type:
                        description: Type is the type of the Elevator condition, currently
                          ('Ready').
                        type: string
                    required:
                    - lastTransitionTime
                    - message
                    - reason
                    - status
                    - type
                    type: object
                  type: array
                observedGeneration:
                  description: ObservedGeneration is the most recent generation observed
                    for this Elevator by the controller.
                  format: int64
                  type: integer
                phase:
                  description: DEPRECATED. Phase represents the current lifecycle
                    state of this object. Consider this field DEPRECATED, it will
                    be removed as soon as there is a mechanism to map conditions to
                    strings when printing the property. This is only for display purpose,
                    for everything else use conditions.
                  type: string
              type: object
          type: object
      served: true
      storage: true
      subresources:
        status: {}
  status:
    acceptedNames:
      kind: ""
      plural: ""
    conditions: []
    storedVersions: []
- apiVersion: apiextensions.k8s.io/v1
  kind: CustomResourceDefinition
  metadata:
    annotations:
      controller-gen.kubebuilder.io/version: v0.2.9
    creationTimestamp: null
    labels:
      kubecarrier.io/role: operator
    name: ferries.operator.kubecarrier.io
<<<<<<< HEAD
  spec:
    group: operator.kubecarrier.io
    names:
      kind: Ferry
      listKind: FerryList
      plural: ferries
      singular: ferry
    scope: Namespaced
    versions:
    - additionalPrinterColumns:
      - jsonPath: .status.phase
        name: Status
        type: string
      - jsonPath: .metadata.creationTimestamp
        name: Age
        type: date
      name: v1alpha1
      schema:
        openAPIV3Schema:
          description: "Ferry manages the deployment of the Ferry controller manager.
            \n Ferry lives in the Provider Namespace. For each ferry the KubeCarrier
            operator spins up the ferry controller deployment, necessary roles, service
            accounts, and role bindings. \n The reason for ferry controller deployment
            are multiples: * security --> KubeCarrier operator has greater privileges
            then ferry controller * resource isolation --> each ferry controller pod
            operates only on a single service cluster, \t\tthus resource allocation
            and monitoring is separate per ferry. This allows finer grade \t\tresource
            tuning and monitoring * flexibility --> If needed different ferries could
            have different deployments depending on \t\ttheir specific need (e.g.
            KubeCarrier image version for gradual rolling upgrade, different resource
            allocation, etc),"
          properties:
            apiVersion:
              description: 'APIVersion defines the versioned schema of this representation
                of an object. Servers should convert recognized schemas to the latest
                internal value, and may reject unrecognized values. More info: https://git.k8s.io/community/contributors/devel/sig-architecture/api-conventions.md#resources'
              type: string
            kind:
              description: 'Kind is a string value representing the REST resource
                this object represents. Servers may infer this from the endpoint the
                client submits requests to. Cannot be updated. In CamelCase. More
                info: https://git.k8s.io/community/contributors/devel/sig-architecture/api-conventions.md#types-kinds'
              type: string
            metadata:
              type: object
            spec:
              description: FerrySpec defines the desired state of Ferry.
              properties:
                kubeconfigSecret:
                  description: KubeconfigSecret specifies the Kubeconfig to use when
                    connecting to the ServiceCluster.
                  properties:
                    name:
                      type: string
                  required:
                  - name
                  type: object
              required:
              - kubeconfigSecret
              type: object
            status:
              description: FerryStatus defines the observed state of Ferry.
              properties:
                conditions:
                  description: Conditions is a list of all conditions this Ferry is
                    in.
                  items:
                    description: FerryCondition contains details for the current condition
                      of this Ferry.
                    properties:
                      lastTransitionTime:
                        description: LastTransitionTime is the last time the condition
                          transit from one status to another.
                        format: date-time
                        type: string
                      message:
                        description: Message is the human readable message indicating
                          details about last transition.
                        type: string
                      reason:
                        description: Reason is the (brief) reason for the condition's
                          last transition.
                        type: string
                      status:
                        description: Status of the condition, one of ('True', 'False',
                          'Unknown').
                        type: string
                      type:
                        description: Type of the condition, currently ('Ready').
                        type: string
                    required:
                    - lastTransitionTime
                    - message
                    - reason
                    - status
                    - type
                    type: object
                  type: array
                observedGeneration:
                  description: The most recent generation observed by the controller.
                  format: int64
                  type: integer
                phase:
                  description: DEPRECATED. Phase represents the current lifecycle
                    state of this object. Consider this field DEPRECATED, it will
                    be removed as soon as there is a mechanism to map conditions to
                    strings when printing the property. This is only for display purpose,
                    for everything else use conditions.
                  type: string
              type: object
          type: object
      served: true
      storage: true
      subresources:
        status: {}
  status:
    acceptedNames:
      kind: ""
      plural: ""
    conditions: []
    storedVersions: []
- apiVersion: apiextensions.k8s.io/v1
  kind: CustomResourceDefinition
  metadata:
    annotations:
      cert-manager.io/inject-ca-from: test3000/kubecarrier-operator-serving-cert
      controller-gen.kubebuilder.io/version: v0.2.8
    creationTimestamp: null
    labels:
      kubecarrier.io/role: operator
    name: kubecarriers.operator.kubecarrier.io
  spec:
    group: operator.kubecarrier.io
    names:
      kind: KubeCarrier
      listKind: KubeCarrierList
      plural: kubecarriers
      singular: kubecarrier
    scope: Cluster
    versions:
    - additionalPrinterColumns:
      - jsonPath: .status.phase
        name: Status
        type: string
      - jsonPath: .metadata.creationTimestamp
        name: Age
        type: date
      name: v1alpha1
      schema:
        openAPIV3Schema:
          description: KubeCarrier manages the deployment of the KubeCarrier controller
            manager.
          properties:
            apiVersion:
              description: 'APIVersion defines the versioned schema of this representation
                of an object. Servers should convert recognized schemas to the latest
                internal value, and may reject unrecognized values. More info: https://git.k8s.io/community/contributors/devel/sig-architecture/api-conventions.md#resources'
              type: string
            kind:
              description: 'Kind is a string value representing the REST resource
                this object represents. Servers may infer this from the endpoint the
                client submits requests to. Cannot be updated. In CamelCase. More
                info: https://git.k8s.io/community/contributors/devel/sig-architecture/api-conventions.md#types-kinds'
              type: string
            metadata:
              type: object
            spec:
              description: KubeCarrierSpec defines the desired state of KubeCarrier
              type: object
            status:
              description: KubeCarrierStatus defines the observed state of KubeCarrier
              properties:
                conditions:
                  description: Conditions represents the latest available observations
                    of a KubeCarrier's current state.
                  items:
                    description: KubeCarrierCondition contains details for the current
                      condition of this KubeCarrier.
                    properties:
                      lastTransitionTime:
                        description: LastTransitionTime is the last time the condition
                          transits from one status to another.
                        format: date-time
                        type: string
                      message:
                        description: Message is the human readable message indicating
                          details about last transition.
                        type: string
                      reason:
                        description: Reason is the (brief) reason for the condition's
                          last transition.
                        type: string
                      status:
                        description: Status is the status of the condition, one of
                          ('True', 'False', 'Unknown').
                        type: string
                      type:
                        description: Type is the type of the KubeCarrier condition,
                          currently ('Ready').
                        type: string
                    required:
                    - lastTransitionTime
                    - message
                    - reason
                    - status
                    - type
                    type: object
                  type: array
                observedGeneration:
                  description: ObservedGeneration is the most recent generation observed
                    for this KubeCarrier by the controller.
                  format: int64
                  type: integer
                phase:
                  description: DEPRECATED. Phase represents the current lifecycle
                    state of this object. Consider this field DEPRECATED, it will
                    be removed as soon as there is a mechanism to map conditions to
                    strings when printing the property. This is only for display purpose,
                    for everything else use conditions.
                  type: string
              type: object
          type: object
      served: true
      storage: true
      subresources:
        status: {}
  status:
    acceptedNames:
      kind: ""
      plural: ""
    conditions: []
    storedVersions: []
- apiVersion: apiextensions.k8s.io/v1
  kind: CustomResourceDefinition
  metadata:
    annotations:
      controller-gen.kubebuilder.io/version: v0.2.8
    creationTimestamp: null
    labels:
      kubecarrier.io/role: operator
    name: towers.operator.kubecarrier.io
=======
>>>>>>> da23a1f1
  spec:
    group: operator.kubecarrier.io
    names:
      kind: Ferry
      listKind: FerryList
      plural: ferries
      singular: ferry
    scope: Namespaced
    versions:
    - additionalPrinterColumns:
      - jsonPath: .status.phase
        name: Status
        type: string
      - jsonPath: .metadata.creationTimestamp
        name: Age
        type: date
      name: v1alpha1
      schema:
        openAPIV3Schema:
          description: "Ferry manages the deployment of the Ferry controller manager.
            \n Ferry lives in the Provider Namespace. For each ferry the KubeCarrier
            operator spins up the ferry controller deployment, necessary roles, service
            accounts, and role bindings. \n The reason for ferry controller deployment
            are multiples: * security --> KubeCarrier operator has greater privileges
            then ferry controller * resource isolation --> each ferry controller pod
            operates only on a single service cluster, \t\tthus resource allocation
            and monitoring is separate per ferry. This allows finer grade \t\tresource
            tuning and monitoring * flexibility --> If needed different ferries could
            have different deployments depending on \t\ttheir specific need (e.g.
            KubeCarrier image version for gradual rolling upgrade, different resource
            allocation, etc),"
          properties:
            apiVersion:
              description: 'APIVersion defines the versioned schema of this representation
                of an object. Servers should convert recognized schemas to the latest
                internal value, and may reject unrecognized values. More info: https://git.k8s.io/community/contributors/devel/sig-architecture/api-conventions.md#resources'
              type: string
            kind:
              description: 'Kind is a string value representing the REST resource
                this object represents. Servers may infer this from the endpoint the
                client submits requests to. Cannot be updated. In CamelCase. More
                info: https://git.k8s.io/community/contributors/devel/sig-architecture/api-conventions.md#types-kinds'
              type: string
            metadata:
              type: object
            spec:
              description: FerrySpec defines the desired state of Ferry.
              properties:
                kubeconfigSecret:
                  description: KubeconfigSecret specifies the Kubeconfig to use when
                    connecting to the ServiceCluster.
                  properties:
                    name:
                      type: string
                  required:
                  - name
                  type: object
              required:
              - kubeconfigSecret
              type: object
            status:
              description: FerryStatus defines the observed state of Ferry.
              properties:
                conditions:
                  description: Conditions is a list of all conditions this Ferry is
                    in.
                  items:
                    description: FerryCondition contains details for the current condition
                      of this Ferry.
                    properties:
                      lastTransitionTime:
                        description: LastTransitionTime is the last time the condition
                          transit from one status to another.
                        format: date-time
                        type: string
                      message:
                        description: Message is the human readable message indicating
                          details about last transition.
                        type: string
                      reason:
                        description: Reason is the (brief) reason for the condition's
                          last transition.
                        type: string
                      status:
                        description: Status of the condition, one of ('True', 'False',
                          'Unknown').
                        type: string
                      type:
                        description: Type of the condition, currently ('Ready').
                        type: string
                    required:
                    - lastTransitionTime
                    - message
                    - reason
                    - status
                    - type
                    type: object
                  type: array
                observedGeneration:
                  description: The most recent generation observed by the controller.
                  format: int64
                  type: integer
                phase:
                  description: DEPRECATED. Phase represents the current lifecycle
                    state of this object. Consider this field DEPRECATED, it will
                    be removed as soon as there is a mechanism to map conditions to
                    strings when printing the property. This is only for display purpose,
                    for everything else use conditions.
                  type: string
              type: object
          type: object
      served: true
      storage: true
      subresources:
        status: {}
  status:
    acceptedNames:
      kind: ""
      plural: ""
    conditions: []
    storedVersions: []
- apiVersion: apiextensions.k8s.io/v1
  kind: CustomResourceDefinition
  metadata:
    annotations:
      cert-manager.io/inject-ca-from: test3000/kubecarrier-operator-serving-cert
      controller-gen.kubebuilder.io/version: v0.2.9
    creationTimestamp: null
    labels:
      kubecarrier.io/role: operator
    name: kubecarriers.operator.kubecarrier.io
  spec:
    group: operator.kubecarrier.io
    names:
      kind: KubeCarrier
      listKind: KubeCarrierList
      plural: kubecarriers
      singular: kubecarrier
    scope: Cluster
    versions:
    - additionalPrinterColumns:
      - jsonPath: .status.phase
        name: Status
        type: string
      - jsonPath: .metadata.creationTimestamp
        name: Age
        type: date
      name: v1alpha1
      schema:
        openAPIV3Schema:
          description: KubeCarrier manages the deployment of the KubeCarrier controller
            manager.
          properties:
            apiVersion:
              description: 'APIVersion defines the versioned schema of this representation
                of an object. Servers should convert recognized schemas to the latest
                internal value, and may reject unrecognized values. More info: https://git.k8s.io/community/contributors/devel/sig-architecture/api-conventions.md#resources'
              type: string
            kind:
              description: 'Kind is a string value representing the REST resource
                this object represents. Servers may infer this from the endpoint the
                client submits requests to. Cannot be updated. In CamelCase. More
                info: https://git.k8s.io/community/contributors/devel/sig-architecture/api-conventions.md#types-kinds'
              type: string
            metadata:
              type: object
            spec:
              description: KubeCarrierSpec defines the desired state of KubeCarrier
              type: object
            status:
              description: KubeCarrierStatus defines the observed state of KubeCarrier
              properties:
                conditions:
                  description: Conditions represents the latest available observations
                    of a KubeCarrier's current state.
                  items:
                    description: KubeCarrierCondition contains details for the current
                      condition of this KubeCarrier.
                    properties:
                      lastTransitionTime:
                        description: LastTransitionTime is the last time the condition
                          transits from one status to another.
                        format: date-time
                        type: string
                      message:
                        description: Message is the human readable message indicating
                          details about last transition.
                        type: string
                      reason:
                        description: Reason is the (brief) reason for the condition's
                          last transition.
                        type: string
                      status:
                        description: Status is the status of the condition, one of
                          ('True', 'False', 'Unknown').
                        type: string
                      type:
                        description: Type is the type of the KubeCarrier condition,
                          currently ('Ready').
                        type: string
                    required:
                    - lastTransitionTime
                    - message
                    - reason
                    - status
                    - type
                    type: object
                  type: array
                observedGeneration:
                  description: ObservedGeneration is the most recent generation observed
                    for this KubeCarrier by the controller.
                  format: int64
                  type: integer
                phase:
                  description: DEPRECATED. Phase represents the current lifecycle
                    state of this object. Consider this field DEPRECATED, it will
                    be removed as soon as there is a mechanism to map conditions to
                    strings when printing the property. This is only for display purpose,
                    for everything else use conditions.
                  type: string
              type: object
          type: object
      served: true
      storage: true
      subresources:
        status: {}
  status:
    acceptedNames:
      kind: ""
      plural: ""
    conditions: []
    storedVersions: []
- apiVersion: rbac.authorization.k8s.io/v1
  kind: ClusterRole
  metadata:
    creationTimestamp: null
    labels:
      kubecarrier.io/role: operator
    name: kubecarrier-operator-manager-role
  rules:
  - apiGroups:
    - ""
    resources:
    - serviceaccounts
    verbs:
    - create
    - delete
    - get
    - list
    - patch
    - update
    - watch
  - apiGroups:
    - ""
    resources:
    - services
    verbs:
    - create
    - delete
    - get
    - list
    - patch
    - update
    - watch
  - apiGroups:
    - admissionregistration.k8s.io
    resources:
    - mutatingwebhookconfigurations
    verbs:
    - create
    - delete
    - get
    - list
    - patch
    - update
    - watch
  - apiGroups:
    - admissionregistration.k8s.io
    resources:
    - validatingwebhookconfigurations
    verbs:
    - create
    - delete
    - get
    - list
    - patch
    - update
    - watch
  - apiGroups:
    - apiextensions.k8s.io
    resources:
    - customresourcedefinitions
    verbs:
    - create
    - delete
    - get
    - list
    - patch
    - update
    - watch
  - apiGroups:
    - apps
    resources:
    - deployments
    verbs:
    - create
    - delete
    - get
    - list
    - patch
    - update
    - watch
  - apiGroups:
    - cert-manager.io
    resources:
    - certificates
    verbs:
    - create
    - delete
    - get
    - list
    - patch
    - update
    - watch
  - apiGroups:
    - cert-manager.io
    resources:
    - issuers
    verbs:
    - create
    - delete
    - get
    - list
    - patch
    - update
    - watch
  - apiGroups:
    - operator.kubecarrier.io
    resources:
    - apiservers
<<<<<<< HEAD
    verbs:
    - get
    - list
    - patch
    - update
    - watch
  - apiGroups:
    - operator.kubecarrier.io
    resources:
    - apiservers/status
    verbs:
    - get
    - patch
    - update
  - apiGroups:
    - operator.kubecarrier.io
    resources:
    - catapults
=======
>>>>>>> da23a1f1
    verbs:
    - get
    - list
    - patch
    - update
    - watch
  - apiGroups:
    - operator.kubecarrier.io
    resources:
    - apiservers/status
    verbs:
    - get
    - patch
    - update
  - apiGroups:
    - operator.kubecarrier.io
    resources:
    - catapults
    verbs:
    - get
    - list
    - patch
    - update
    - watch
  - apiGroups:
    - operator.kubecarrier.io
    resources:
    - catapults/status
    verbs:
    - get
    - patch
    - update
  - apiGroups:
    - operator.kubecarrier.io
    resources:
    - elevators
    verbs:
    - get
    - list
    - patch
    - update
    - watch
  - apiGroups:
    - operator.kubecarrier.io
    resources:
    - elevators/status
    verbs:
    - get
    - patch
    - update
  - apiGroups:
    - operator.kubecarrier.io
    resources:
    - ferries
    verbs:
    - get
    - list
    - patch
    - update
    - watch
  - apiGroups:
    - operator.kubecarrier.io
    resources:
    - ferries/status
    verbs:
    - get
    - patch
    - update
  - apiGroups:
    - operator.kubecarrier.io
    resources:
    - kubecarriers
    verbs:
    - get
    - list
    - patch
    - update
    - watch
  - apiGroups:
    - operator.kubecarrier.io
    resources:
    - kubecarriers/status
    verbs:
    - get
    - patch
    - update
  - apiGroups:
    - rbac.authorization.k8s.io
    resources:
    - clusterrolebindings
    verbs:
    - create
    - delete
    - get
    - list
    - patch
    - update
    - watch
  - apiGroups:
    - rbac.authorization.k8s.io
    resources:
    - clusterroles
    verbs:
    - bind
    - create
    - delete
    - escalate
    - get
    - list
    - patch
    - update
    - watch
  - apiGroups:
    - rbac.authorization.k8s.io
    resources:
    - rolebindings
    verbs:
    - create
    - delete
    - get
    - list
    - patch
    - update
    - watch
  - apiGroups:
    - rbac.authorization.k8s.io
    resources:
    - roles
    verbs:
    - bind
    - create
    - delete
    - escalate
    - get
    - list
    - patch
    - update
    - watch
- apiVersion: v1
  kind: ServiceAccount
  metadata:
    labels:
      kubecarrier.io/role: operator
    name: kubecarrier-operator-sa
    namespace: test3000
- apiVersion: rbac.authorization.k8s.io/v1
  kind: ClusterRoleBinding
  metadata:
    labels:
      kubecarrier.io/role: operator
    name: kubecarrier-operator-manager-rolebinding
  roleRef:
    apiGroup: rbac.authorization.k8s.io
    kind: ClusterRole
    name: kubecarrier-operator-manager-role
  subjects:
  - kind: ServiceAccount
    name: kubecarrier-operator-sa
    namespace: test3000
- apiVersion: rbac.authorization.k8s.io/v1
  kind: Role
  metadata:
    labels:
      kubecarrier.io/role: operator
    name: kubecarrier-operator-leader-election-role
    namespace: test3000
  rules:
  - apiGroups:
    - ""
    resources:
    - configmaps
    verbs:
    - get
    - list
    - watch
    - create
    - update
    - patch
    - delete
  - apiGroups:
    - ""
    resources:
    - configmaps/status
    verbs:
    - get
    - update
    - patch
  - apiGroups:
    - ""
    resources:
    - events
    verbs:
    - create
- apiVersion: rbac.authorization.k8s.io/v1
  kind: RoleBinding
  metadata:
    labels:
      kubecarrier.io/role: operator
    name: kubecarrier-operator-leader-election-rolebinding
    namespace: test3000
  roleRef:
    apiGroup: rbac.authorization.k8s.io
    kind: Role
    name: kubecarrier-operator-leader-election-role
  subjects:
  - kind: ServiceAccount
    name: kubecarrier-operator-sa
    namespace: test3000
- apiVersion: apps/v1
  kind: Deployment
  metadata:
    labels:
      control-plane: operator
      kubecarrier.io/role: operator
    name: kubecarrier-operator-manager
    namespace: test3000
  spec:
    replicas: 1
    selector:
      matchLabels:
        control-plane: operator
        kubecarrier.io/role: operator
    template:
      metadata:
        labels:
          control-plane: operator
          kubecarrier.io/role: operator
      spec:
        containers:
        - image: quay.io/kubecarrier/operator:was not build properly
          livenessProbe:
            httpGet:
              path: /healthz
              port: readiness-port
          name: manager
          ports:
          - containerPort: 9443
            name: webhook-server
            protocol: TCP
          - containerPort: 9440
            name: readiness-port
            protocol: TCP
          readinessProbe:
            httpGet:
              path: /readyz
              port: readiness-port
          resources:
            limits:
              cpu: 100m
              memory: 100Mi
            requests:
              cpu: 100m
              memory: 100Mi
          volumeMounts:
          - mountPath: /tmp/k8s-webhook-server/serving-certs
            name: cert
            readOnly: true
        serviceAccountName: kubecarrier-operator-sa
        terminationGracePeriodSeconds: 10
        volumes:
        - name: cert
          secret:
            defaultMode: 420
            secretName: kubecarrier-operator-webhook-service-webhook-service-cert
- apiVersion: admissionregistration.k8s.io/v1beta1
  kind: ValidatingWebhookConfiguration
  metadata:
    annotations:
      cert-manager.io/inject-ca-from: test3000/kubecarrier-operator-serving-cert
    creationTimestamp: null
    labels:
      kubecarrier.io/role: operator
    name: kubecarrier-operator-validating-webhook-configuration
  webhooks:
  - clientConfig:
      caBundle: Cg==
      service:
        name: kubecarrier-operator-webhook-service
        namespace: test3000
        path: /validate-operator-kubecarrier-io-v1alpha1-kubecarrier
    failurePolicy: Fail
    name: vkubecarrier.kubecarrier.io
    rules:
    - apiGroups:
      - operator.kubecarrier.io
      apiVersions:
      - v1alpha1
      operations:
      - CREATE
      resources:
      - kubecarriers
- apiVersion: v1
  kind: Service
  metadata:
    labels:
      kubecarrier.io/role: operator
    name: kubecarrier-operator-webhook-service
    namespace: test3000
  spec:
    ports:
    - port: 443
      targetPort: 9443
    selector:
      control-plane: operator
      kubecarrier.io/role: operator
- apiVersion: cert-manager.io/v1alpha2
  kind: Issuer
  metadata:
    labels:
      kubecarrier.io/role: operator
    name: kubecarrier-operator-selfsigned-issuer
    namespace: test3000
  spec:
    selfSigned: {}
- apiVersion: cert-manager.io/v1alpha2
  kind: Certificate
  metadata:
    labels:
      kubecarrier.io/role: operator
    name: kubecarrier-operator-serving-cert
    namespace: test3000
  spec:
    dnsNames:
    - kubecarrier-operator-webhook-service.test3000.svc
    - kubecarrier-operator-webhook-service.test3000.svc.cluster.local
    issuerRef:
      kind: Issuer
      name: kubecarrier-operator-selfsigned-issuer
    secretName: kubecarrier-operator-webhook-service-webhook-service-cert<|MERGE_RESOLUTION|>--- conflicted
+++ resolved
@@ -2,11 +2,7 @@
   kind: CustomResourceDefinition
   metadata:
     annotations:
-<<<<<<< HEAD
-      controller-gen.kubebuilder.io/version: v0.2.8
-=======
       controller-gen.kubebuilder.io/version: v0.2.9
->>>>>>> da23a1f1
     creationTimestamp: null
     labels:
       kubecarrier.io/role: operator
@@ -48,7 +44,6 @@
               type: object
             spec:
               description: APIServerSpec defines the desired state of APIServer
-<<<<<<< HEAD
               properties:
                 tlsSecretRef:
                   description: TLSSecretRef referencing the TLS serving credentials
@@ -61,8 +56,6 @@
                   type: object
               required:
               - tlsSecretRef
-=======
->>>>>>> da23a1f1
               type: object
             status:
               description: APIServerStatus defines the observed state of APIServer
@@ -470,7 +463,6 @@
     labels:
       kubecarrier.io/role: operator
     name: ferries.operator.kubecarrier.io
-<<<<<<< HEAD
   spec:
     group: operator.kubecarrier.io
     names:
@@ -597,7 +589,7 @@
   metadata:
     annotations:
       cert-manager.io/inject-ca-from: test3000/kubecarrier-operator-serving-cert
-      controller-gen.kubebuilder.io/version: v0.2.8
+      controller-gen.kubebuilder.io/version: v0.2.9
     creationTimestamp: null
     labels:
       kubecarrier.io/role: operator
@@ -703,249 +695,6 @@
       plural: ""
     conditions: []
     storedVersions: []
-- apiVersion: apiextensions.k8s.io/v1
-  kind: CustomResourceDefinition
-  metadata:
-    annotations:
-      controller-gen.kubebuilder.io/version: v0.2.8
-    creationTimestamp: null
-    labels:
-      kubecarrier.io/role: operator
-    name: towers.operator.kubecarrier.io
-=======
->>>>>>> da23a1f1
-  spec:
-    group: operator.kubecarrier.io
-    names:
-      kind: Ferry
-      listKind: FerryList
-      plural: ferries
-      singular: ferry
-    scope: Namespaced
-    versions:
-    - additionalPrinterColumns:
-      - jsonPath: .status.phase
-        name: Status
-        type: string
-      - jsonPath: .metadata.creationTimestamp
-        name: Age
-        type: date
-      name: v1alpha1
-      schema:
-        openAPIV3Schema:
-          description: "Ferry manages the deployment of the Ferry controller manager.
-            \n Ferry lives in the Provider Namespace. For each ferry the KubeCarrier
-            operator spins up the ferry controller deployment, necessary roles, service
-            accounts, and role bindings. \n The reason for ferry controller deployment
-            are multiples: * security --> KubeCarrier operator has greater privileges
-            then ferry controller * resource isolation --> each ferry controller pod
-            operates only on a single service cluster, \t\tthus resource allocation
-            and monitoring is separate per ferry. This allows finer grade \t\tresource
-            tuning and monitoring * flexibility --> If needed different ferries could
-            have different deployments depending on \t\ttheir specific need (e.g.
-            KubeCarrier image version for gradual rolling upgrade, different resource
-            allocation, etc),"
-          properties:
-            apiVersion:
-              description: 'APIVersion defines the versioned schema of this representation
-                of an object. Servers should convert recognized schemas to the latest
-                internal value, and may reject unrecognized values. More info: https://git.k8s.io/community/contributors/devel/sig-architecture/api-conventions.md#resources'
-              type: string
-            kind:
-              description: 'Kind is a string value representing the REST resource
-                this object represents. Servers may infer this from the endpoint the
-                client submits requests to. Cannot be updated. In CamelCase. More
-                info: https://git.k8s.io/community/contributors/devel/sig-architecture/api-conventions.md#types-kinds'
-              type: string
-            metadata:
-              type: object
-            spec:
-              description: FerrySpec defines the desired state of Ferry.
-              properties:
-                kubeconfigSecret:
-                  description: KubeconfigSecret specifies the Kubeconfig to use when
-                    connecting to the ServiceCluster.
-                  properties:
-                    name:
-                      type: string
-                  required:
-                  - name
-                  type: object
-              required:
-              - kubeconfigSecret
-              type: object
-            status:
-              description: FerryStatus defines the observed state of Ferry.
-              properties:
-                conditions:
-                  description: Conditions is a list of all conditions this Ferry is
-                    in.
-                  items:
-                    description: FerryCondition contains details for the current condition
-                      of this Ferry.
-                    properties:
-                      lastTransitionTime:
-                        description: LastTransitionTime is the last time the condition
-                          transit from one status to another.
-                        format: date-time
-                        type: string
-                      message:
-                        description: Message is the human readable message indicating
-                          details about last transition.
-                        type: string
-                      reason:
-                        description: Reason is the (brief) reason for the condition's
-                          last transition.
-                        type: string
-                      status:
-                        description: Status of the condition, one of ('True', 'False',
-                          'Unknown').
-                        type: string
-                      type:
-                        description: Type of the condition, currently ('Ready').
-                        type: string
-                    required:
-                    - lastTransitionTime
-                    - message
-                    - reason
-                    - status
-                    - type
-                    type: object
-                  type: array
-                observedGeneration:
-                  description: The most recent generation observed by the controller.
-                  format: int64
-                  type: integer
-                phase:
-                  description: DEPRECATED. Phase represents the current lifecycle
-                    state of this object. Consider this field DEPRECATED, it will
-                    be removed as soon as there is a mechanism to map conditions to
-                    strings when printing the property. This is only for display purpose,
-                    for everything else use conditions.
-                  type: string
-              type: object
-          type: object
-      served: true
-      storage: true
-      subresources:
-        status: {}
-  status:
-    acceptedNames:
-      kind: ""
-      plural: ""
-    conditions: []
-    storedVersions: []
-- apiVersion: apiextensions.k8s.io/v1
-  kind: CustomResourceDefinition
-  metadata:
-    annotations:
-      cert-manager.io/inject-ca-from: test3000/kubecarrier-operator-serving-cert
-      controller-gen.kubebuilder.io/version: v0.2.9
-    creationTimestamp: null
-    labels:
-      kubecarrier.io/role: operator
-    name: kubecarriers.operator.kubecarrier.io
-  spec:
-    group: operator.kubecarrier.io
-    names:
-      kind: KubeCarrier
-      listKind: KubeCarrierList
-      plural: kubecarriers
-      singular: kubecarrier
-    scope: Cluster
-    versions:
-    - additionalPrinterColumns:
-      - jsonPath: .status.phase
-        name: Status
-        type: string
-      - jsonPath: .metadata.creationTimestamp
-        name: Age
-        type: date
-      name: v1alpha1
-      schema:
-        openAPIV3Schema:
-          description: KubeCarrier manages the deployment of the KubeCarrier controller
-            manager.
-          properties:
-            apiVersion:
-              description: 'APIVersion defines the versioned schema of this representation
-                of an object. Servers should convert recognized schemas to the latest
-                internal value, and may reject unrecognized values. More info: https://git.k8s.io/community/contributors/devel/sig-architecture/api-conventions.md#resources'
-              type: string
-            kind:
-              description: 'Kind is a string value representing the REST resource
-                this object represents. Servers may infer this from the endpoint the
-                client submits requests to. Cannot be updated. In CamelCase. More
-                info: https://git.k8s.io/community/contributors/devel/sig-architecture/api-conventions.md#types-kinds'
-              type: string
-            metadata:
-              type: object
-            spec:
-              description: KubeCarrierSpec defines the desired state of KubeCarrier
-              type: object
-            status:
-              description: KubeCarrierStatus defines the observed state of KubeCarrier
-              properties:
-                conditions:
-                  description: Conditions represents the latest available observations
-                    of a KubeCarrier's current state.
-                  items:
-                    description: KubeCarrierCondition contains details for the current
-                      condition of this KubeCarrier.
-                    properties:
-                      lastTransitionTime:
-                        description: LastTransitionTime is the last time the condition
-                          transits from one status to another.
-                        format: date-time
-                        type: string
-                      message:
-                        description: Message is the human readable message indicating
-                          details about last transition.
-                        type: string
-                      reason:
-                        description: Reason is the (brief) reason for the condition's
-                          last transition.
-                        type: string
-                      status:
-                        description: Status is the status of the condition, one of
-                          ('True', 'False', 'Unknown').
-                        type: string
-                      type:
-                        description: Type is the type of the KubeCarrier condition,
-                          currently ('Ready').
-                        type: string
-                    required:
-                    - lastTransitionTime
-                    - message
-                    - reason
-                    - status
-                    - type
-                    type: object
-                  type: array
-                observedGeneration:
-                  description: ObservedGeneration is the most recent generation observed
-                    for this KubeCarrier by the controller.
-                  format: int64
-                  type: integer
-                phase:
-                  description: DEPRECATED. Phase represents the current lifecycle
-                    state of this object. Consider this field DEPRECATED, it will
-                    be removed as soon as there is a mechanism to map conditions to
-                    strings when printing the property. This is only for display purpose,
-                    for everything else use conditions.
-                  type: string
-              type: object
-          type: object
-      served: true
-      storage: true
-      subresources:
-        status: {}
-  status:
-    acceptedNames:
-      kind: ""
-      plural: ""
-    conditions: []
-    storedVersions: []
 - apiVersion: rbac.authorization.k8s.io/v1
   kind: ClusterRole
   metadata:
@@ -1054,27 +803,6 @@
     - operator.kubecarrier.io
     resources:
     - apiservers
-<<<<<<< HEAD
-    verbs:
-    - get
-    - list
-    - patch
-    - update
-    - watch
-  - apiGroups:
-    - operator.kubecarrier.io
-    resources:
-    - apiservers/status
-    verbs:
-    - get
-    - patch
-    - update
-  - apiGroups:
-    - operator.kubecarrier.io
-    resources:
-    - catapults
-=======
->>>>>>> da23a1f1
     verbs:
     - get
     - list
