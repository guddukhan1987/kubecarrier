--- conflicted
+++ resolved
@@ -159,11 +159,7 @@
 	@cp -a go.mod go.sum hack/start-docker.sh bin/image/test
 	@docker build -t ${IMAGE_ORG}/test bin/image/test
 
-<<<<<<< HEAD
-push-image-test: build-image-test
-=======
 push-image-test: build-image-test require-docker
->>>>>>> f1531bae
 	@docker push ${IMAGE_ORG}/test
 	@echo pushed ${IMAGE_ORG}/test
 
