--- conflicted
+++ resolved
@@ -41,25 +41,14 @@
   local component=$1
   local package=${1//-/}
   local src=$2
-<<<<<<< HEAD
-  if [ -z "$(git status --porcelain ${src})" ] && [[ -z ${FORCE_STATIK:-} ]]; then
-    echo ${component}: statik up-to-date
-  else
-    statik -src=${src} -p "${package}" -dest pkg/internal/resources -f -c ''
-    if [[ "${component}" != "${package}" ]]; then
-      mv pkg/internal/resources/${package}/statik.go pkg/internal/resources/${component}/statik.go
-      rmdir pkg/internal/resources/${package}
-    fi
-    cat hack/boilerplate/boilerplate.generatego.txt | sed s/YEAR/$(date +%Y)/ | cat - pkg/internal/resources/${component}/statik.go > pkg/internal/resources/${component}/statik.go.tmp
-    mv pkg/internal/resources/${component}/statik.go.tmp pkg/internal/resources/${component}/statik.go
-    echo ${component}: statik regenerated
+  statik -m -src=${src} -p "${package}" -dest pkg/internal/resources -f -c ''
+  if [[ "${component}" != "${package}" ]]; then
+    mv pkg/internal/resources/${package}/statik.go pkg/internal/resources/${component}/statik.go
+    rmdir pkg/internal/resources/${package}
   fi
-=======
-  statik -m -src=${src} -p ${component} -dest pkg/internal/resources -f -c ''
   cat hack/boilerplate/boilerplate.generatego.txt | sed s/YEAR/$(date +%Y)/ | cat - pkg/internal/resources/${component}/statik.go > pkg/internal/resources/${component}/statik.go.tmp
   mv pkg/internal/resources/${component}/statik.go.tmp pkg/internal/resources/${component}/statik.go
   go fmt pkg/internal/resources/${component}/statik.go
->>>>>>> 504ba852
 }
 
 # DeepCopy functions
