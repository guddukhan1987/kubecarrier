--- conflicted
+++ resolved
@@ -17,12 +17,7 @@
 set -o pipefail
 
 if [[ -n "$(git status --porcelain)" ]]; then
-<<<<<<< HEAD
-  echo "Some files have changed after run make genreate, please make sure to run make genreate before commit changes";
-  git diff
-=======
   git diff
   echo "Some files have changed after run make generate, please make sure to run make generate before commit changes";
->>>>>>> 3c1635a5
   exit 1
 fi